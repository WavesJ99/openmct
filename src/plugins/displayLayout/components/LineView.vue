/*****************************************************************************
 * Open MCT, Copyright (c) 2014-2018, United States Government
 * as represented by the Administrator of the National Aeronautics and Space
 * Administration. All rights reserved.
 *
 * Open MCT is licensed under the Apache License, Version 2.0 (the
 * "License"); you may not use this file except in compliance with the License.
 * You may obtain a copy of the License at
 * http://www.apache.org/licenses/LICENSE-2.0.
 *
 * Unless required by applicable law or agreed to in writing, software
 * distributed under the License is distributed on an "AS IS" BASIS, WITHOUT
 * WARRANTIES OR CONDITIONS OF ANY KIND, either express or implied. See the
 * License for the specific language governing permissions and limitations
 * under the License.
 *
 * Open MCT includes source code licensed under additional open source
 * licenses. See the Open Source Licenses file (LICENSES.md) included with
 * this source code distribution or the Licensing information page available
 * at runtime from the About dialog for additional information.
 *****************************************************************************/

<template>
<div
    class="l-layout__frame c-frame no-frame"
    :class="[styleClass]"
    :style="style"
>
    <svg
        width="100%"
        height="100%"
    >
        <line
            v-bind="linePosition"
            :stroke="stroke"
            stroke-width="2"
        />
    </svg>

    <div
        class="c-frame-edit__move"
        @mousedown="startDrag($event)"
    ></div>
    <div
        v-if="showFrameEdit"
        class="c-frame-edit"
    >
        <div
            class="c-frame-edit__handle"
            :class="startHandleClass"
            @mousedown="startDrag($event, 'start')"
        ></div>
        <div
            class="c-frame-edit__handle"
            :class="endHandleClass"
            @mousedown="startDrag($event, 'end')"
        ></div>
    </div>
</div>
</template>

<script>

<<<<<<< HEAD
import conditionalStylesMixin from "../mixins/objectlStyles-mixin";
=======
import conditionalStylesMixin from "../mixins/objectStyles-mixin";
>>>>>>> 250fee12

const START_HANDLE_QUADRANTS = {
    1: 'c-frame-edit__handle--sw',
    2: 'c-frame-edit__handle--se',
    3: 'c-frame-edit__handle--ne',
    4: 'c-frame-edit__handle--nw'
};

const END_HANDLE_QUADRANTS = {
    1: 'c-frame-edit__handle--ne',
    2: 'c-frame-edit__handle--nw',
    3: 'c-frame-edit__handle--sw',
    4: 'c-frame-edit__handle--se'
};

export default {
    makeDefinition() {
        return {
            x: 5,
            y: 10,
            x2: 10,
            y2: 5,
            stroke: '#717171'
        };
    },
    inject: ['openmct'],
    mixins: [conditionalStylesMixin],
    props: {
        item: {
            type: Object,
            required: true
        },
        gridSize: {
            type: Array,
            required: true,
            validator: (arr) => arr && arr.length === 2
                && arr.every(el => typeof el === 'number')
        },
        initSelect: Boolean,
        index: {
            type: Number,
            required: true
        },
        multiSelect: Boolean
    },
    data() {
        return {
            dragPosition: undefined,
            dragging: undefined,
            selection: []
        };
    },
    computed: {
        showFrameEdit() {
            let layoutItem = this.selection.length > 0 && this.selection[0][0].context.layoutItem;
            return !this.multiSelect && layoutItem && layoutItem.id === this.item.id;
        },
        position() {
            let {x, y, x2, y2} = this.item;
            if (this.dragging && this.dragPosition) {
                ({x, y, x2, y2} = this.dragPosition);
            }
            return {x, y, x2, y2};
        },
        stroke() {
            if (this.itemStyle && this.itemStyle.border) {
                return this.itemStyle.border.replace('1px solid ', '');
            } else {
                return this.item.stroke;
            }
        },
        style() {
            let {x, y, x2, y2} = this.position;
            let width = Math.max(this.gridSize[0] * Math.abs(x - x2), 1);
            let height = Math.max(this.gridSize[1] * Math.abs(y - y2), 1);
            let left = this.gridSize[0] * Math.min(x, x2);
            let top = this.gridSize[1] * Math.min(y, y2);
            return {
                left: `${left}px`,
                top: `${top}px`,
                width: `${width}px`,
                height: `${height}px`
            };
        },
        styleClass() {
            return this.itemStyle && this.itemStyle.isStyleInvisible;
        },
        startHandleClass() {
            return START_HANDLE_QUADRANTS[this.vectorQuadrant];
        },
        endHandleClass() {
            return END_HANDLE_QUADRANTS[this.vectorQuadrant];
        },
        vectorQuadrant() {
            let {x, y, x2, y2} = this.position;
            if (x2 > x) {
                if (y2 < y) {
                    return 1;
                }
                return 4;
            }
            if (y2 < y) {
                return 2;
            }
            return 3;
        },
        linePosition() {
            return this.vectorQuadrant % 2 !== 0
                // odd vectorQuadrant slopes up
                ? {
                    x1: '0%',
                    y1: '100%',
                    x2: '100%',
                    y2: '0%'
                }
                // even vectorQuadrant slopes down
                : {
                    x1: '0%',
                    y1: '0%',
                    x2: '100%',
                    y2: '100%'
                };
        }
    },
    watch: {
        index(newIndex) {
            if (!this.context) {
                return;
            }

            this.context.index = newIndex;
        }
    },
    mounted() {
        this.openmct.selection.on('change', this.setSelection);
        this.context = {
            layoutItem: this.item,
            index: this.index
        };
        this.removeSelectable = this.openmct.selection.selectable(
            this.$el, this.context, this.initSelect);
    },
    destroyed() {
        if (this.removeSelectable) {
            this.removeSelectable();
        }
        this.openmct.selection.off('change', this.setSelection);
    },
    methods: {
        startDrag(event, position) {
            this.dragging = position;
            document.body.addEventListener('mousemove', this.continueDrag);
            document.body.addEventListener('mouseup', this.endDrag);
            this.startPosition = [event.pageX, event.pageY];
            this.dragPosition = {
                x: this.item.x,
                y: this.item.y,
                x2: this.item.x2,
                y2: this.item.y2
            };
            event.preventDefault();
        },
        continueDrag(event) {
            event.preventDefault();
            let pxDeltaX = this.startPosition[0] - event.pageX;
            let pxDeltaY = this.startPosition[1] - event.pageY;
            let newPosition = this.calculateDragPosition(pxDeltaX, pxDeltaY);

            if (!this.dragging) {
                if (!_.isEqual(newPosition, this.dragPosition)) {
                    let gridDelta = [event.pageX - this.startPosition[0], event.pageY - this.startPosition[1]];
                    this.dragPosition = newPosition;
                    this.$emit('move', this.toGridDelta(gridDelta));
                }
            } else {
                this.dragPosition = newPosition;
            }
        },
        endDrag(event) {
            document.body.removeEventListener('mousemove', this.continueDrag);
            document.body.removeEventListener('mouseup', this.endDrag);
            let {x, y, x2, y2} = this.dragPosition;
            if (!this.dragging) {
                this.$emit('endMove');
            } else {
                this.$emit('endLineResize', this.item, {x, y, x2, y2});
            }
            this.dragPosition = undefined;
            this.dragging = undefined;
            event.preventDefault();
        },
        calculateDragPosition(pxDeltaX, pxDeltaY) {
            let gridDeltaX = Math.round(pxDeltaX / this.gridSize[0]);
            let gridDeltaY = Math.round(pxDeltaY / this.gridSize[0]); // TODO: should this be gridSize[1]?
            let {x, y, x2, y2} = this.item;
            let dragPosition = {x, y, x2, y2};

            if (this.dragging === 'start') {
                dragPosition.x -= gridDeltaX;
                dragPosition.y -= gridDeltaY;
            } else if (this.dragging === 'end') {
                dragPosition.x2 -= gridDeltaX;
                dragPosition.y2 -= gridDeltaY;
            } else {
                // dragging entire line.
                dragPosition.x -= gridDeltaX;
                dragPosition.y -= gridDeltaY;
                dragPosition.x2 -= gridDeltaX;
                dragPosition.y2 -= gridDeltaY;
            }
            return dragPosition;
        },
        setSelection(selection) {
            this.selection = selection;
        },
        toGridDelta(pixelDelta) {
            return pixelDelta.map((v, i) => {
                return Math.round(v / this.gridSize[i]);
            });
        }
    }
}
</script><|MERGE_RESOLUTION|>--- conflicted
+++ resolved
@@ -61,11 +61,7 @@
 
 <script>
 
-<<<<<<< HEAD
-import conditionalStylesMixin from "../mixins/objectlStyles-mixin";
-=======
 import conditionalStylesMixin from "../mixins/objectStyles-mixin";
->>>>>>> 250fee12
 
 const START_HANDLE_QUADRANTS = {
     1: 'c-frame-edit__handle--sw',
