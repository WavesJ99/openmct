/*****************************************************************************
 * Open MCT, Copyright (c) 2014-2018, United States Government
 * as represented by the Administrator of the National Aeronautics and Space
 * Administration. All rights reserved.
 *
 * Open MCT is licensed under the Apache License, Version 2.0 (the
 * "License"); you may not use this file except in compliance with the License.
 * You may obtain a copy of the License at
 * http://www.apache.org/licenses/LICENSE-2.0.
 *
 * Unless required by applicable law or agreed to in writing, software
 * distributed under the License is distributed on an "AS IS" BASIS, WITHOUT
 * WARRANTIES OR CONDITIONS OF ANY KIND, either express or implied. See the
 * License for the specific language governing permissions and limitations
 * under the License.
 *
 * Open MCT includes source code licensed under additional open source
 * licenses. See the Open Source Licenses file (LICENSES.md) included with
 * this source code distribution or the Licensing information page available
 * at runtime from the About dialog for additional information.
 *****************************************************************************/

define([
    'EventEmitter',
    'lodash',
    './collections/BoundedTableRowCollection',
    './collections/FilteredTableRowCollection',
    './TelemetryTableRow',
    './TelemetryTableColumn',
    './TelemetryTableUnitColumn',
    './TelemetryTableConfiguration'
], function (
    EventEmitter,
    _,
    BoundedTableRowCollection,
    FilteredTableRowCollection,
    TelemetryTableRow,
    TelemetryTableColumn,
    TelemetryTableUnitColumn,
    TelemetryTableConfiguration
) {
    class TelemetryTable extends EventEmitter {
        constructor(domainObject, openmct) {
            super();

            this.domainObject = domainObject;
            this.openmct = openmct;
            this.rowCount = 100;
            this.subscriptions = {};
            this.tableComposition = undefined;
            this.telemetryObjects = [];
            this.datumCache = [];
            this.outstandingRequests = 0;
            this.configuration = new TelemetryTableConfiguration(domainObject, openmct);
            this.paused = false;
            this.keyString = this.openmct.objects.makeKeyString(this.domainObject.identifier);

            this.addTelemetryObject = this.addTelemetryObject.bind(this);
            this.removeTelemetryObject = this.removeTelemetryObject.bind(this);
            this.isTelemetryObject = this.isTelemetryObject.bind(this);
            this.refreshData = this.refreshData.bind(this);
            this.requestDataFor = this.requestDataFor.bind(this);
            this.updateFilters = this.updateFilters.bind(this);
            this.buildOptionsFromConfiguration = this.buildOptionsFromConfiguration.bind(this);

            this.filterObserver = undefined;

            this.createTableRowCollections();

            openmct.time.on('bounds', this.refreshData);
            openmct.time.on('timeSystem', this.refreshData);
        }

        initialize() {
            if (this.domainObject.type === 'table') {
                this.filterObserver = this.openmct.objects.observe(this.domainObject, 'configuration.filters', this.updateFilters);
                this.loadComposition();
            } else {
                this.addTelemetryObject(this.domainObject);
            }
        }

        createTableRowCollections() {
            this.boundedRows = new BoundedTableRowCollection(this.openmct);
            this.filteredRows = new FilteredTableRowCollection(this.boundedRows);

            //Fetch any persisted default sort
            let sortOptions = this.configuration.getConfiguration().sortOptions;

            //If no persisted sort order, default to sorting by time system, ascending.
            sortOptions = sortOptions || {
                key: this.openmct.time.timeSystem().key,
                direction: 'asc'
            };
            this.filteredRows.sortBy(sortOptions);
        }

        loadComposition() {
            this.tableComposition = this.openmct.composition.get(this.domainObject);
            if (this.tableComposition !== undefined) {
                this.tableComposition.load().then((composition) => {

                    composition = composition.filter(this.isTelemetryObject);
                    composition.forEach(this.addTelemetryObject);

                    this.tableComposition.on('add', this.addTelemetryObject);
                    this.tableComposition.on('remove', this.removeTelemetryObject);
                });
            }
        }

        addTelemetryObject(telemetryObject) {
            this.addColumnsForObject(telemetryObject, true);
            this.requestDataFor(telemetryObject);
            this.subscribeTo(telemetryObject);
            this.telemetryObjects.push(telemetryObject);

            this.emit('object-added', telemetryObject);
        }

        updateFilters() {
            this.filteredRows.clear();
            this.boundedRows.clear();
            Object.keys(this.subscriptions).forEach(this.unsubscribe, this);

            this.telemetryObjects.forEach(this.requestDataFor.bind(this));
            this.telemetryObjects.forEach(this.subscribeTo.bind(this));
        }

        removeTelemetryObject(objectIdentifier) {
            this.configuration.removeColumnsForObject(objectIdentifier, true);
            let keyString = this.openmct.objects.makeKeyString(objectIdentifier);
            this.boundedRows.removeAllRowsForObject(keyString);
            this.unsubscribe(keyString);
            this.telemetryObjects = this.telemetryObjects.filter((object) => !_.eq(objectIdentifier, object.identifier));

            this.emit('object-removed', objectIdentifier);
        }

        requestDataFor(telemetryObject) {
            this.incrementOutstandingRequests();
            let requestOptions = this.buildOptionsFromConfiguration(telemetryObject);

            return this.openmct.telemetry.request(telemetryObject, requestOptions)
                .then(telemetryData => {
                    //Check that telemetry object has not been removed since telemetry was requested.
                    if (!this.telemetryObjects.includes(telemetryObject)) {
                        return;
                    }

                    let keyString = this.openmct.objects.makeKeyString(telemetryObject.identifier);
                    let columnMap = this.getColumnMapForObject(keyString);
                    let limitEvaluator = this.openmct.telemetry.limitEvaluator(telemetryObject);
                    this.processHistoricalData(telemetryData, columnMap, keyString, limitEvaluator);
                }).finally(() => {
                    this.decrementOutstandingRequests();
                });
        }

        processHistoricalData(telemetryData, columnMap, keyString, limitEvaluator) {
            let telemetryRows = telemetryData.map(datum => new TelemetryTableRow(datum, columnMap, keyString, limitEvaluator));
            this.boundedRows.add(telemetryRows);
            this.emit('historical-rows-processed');
        }

        /**
         * @private
         */
        incrementOutstandingRequests() {
            if (this.outstandingRequests === 0) {
                this.emit('outstanding-requests', true);
            }

            this.outstandingRequests++;
        }

        /**
         * @private
         */
        decrementOutstandingRequests() {
            this.outstandingRequests--;

            if (this.outstandingRequests === 0) {
                this.emit('outstanding-requests', false);
            }
        }

        refreshData(bounds, isTick) {
            if (!isTick && this.outstandingRequests === 0) {
                this.filteredRows.clear();
                this.boundedRows.clear();
                this.boundedRows.sortByTimeSystem(this.openmct.time.timeSystem());
                this.telemetryObjects.forEach(this.requestDataFor);
            }
        }

        clearData() {
            this.filteredRows.clear();
            this.boundedRows.clear();
            this.emit('refresh');
        }

        getColumnMapForObject(objectKeyString) {
            let columns = this.configuration.getColumns();

            return columns[objectKeyString].reduce((map, column) => {
                map[column.getKey()] = column;

                return map;
            }, {});
        }

        addColumnsForObject(telemetryObject) {
            let metadataValues = this.openmct.telemetry.getMetadata(telemetryObject).values();
            metadataValues.forEach(metadatum => {
                let column = this.createColumn(metadatum);
                this.configuration.addSingleColumnForObject(telemetryObject, column);
                // add units column if available
<<<<<<< HEAD
                if(metadatum.unit !== undefined) {
=======
                if (metadatum.unit !== undefined) {
>>>>>>> 891fe0a3
                    let unitColumn = this.createUnitColumn(metadatum);
                    this.configuration.addSingleColumnForObject(telemetryObject, unitColumn);
                }
            });
        }

        createColumn(metadatum) {
            return new TelemetryTableColumn(this.openmct, metadatum);
        }

        createUnitColumn(metadatum) {
            return new TelemetryTableUnitColumn(this.openmct, metadatum);
        }

        subscribeTo(telemetryObject) {
            let subscribeOptions = this.buildOptionsFromConfiguration(telemetryObject);
            let keyString = this.openmct.objects.makeKeyString(telemetryObject.identifier);
            let columnMap = this.getColumnMapForObject(keyString);
            let limitEvaluator = this.openmct.telemetry.limitEvaluator(telemetryObject);

            this.subscriptions[keyString] = this.openmct.telemetry.subscribe(telemetryObject, (datum) => {
                //Check that telemetry object has not been removed since telemetry was requested.
                if (!this.telemetryObjects.includes(telemetryObject)) {
                    return;
                }

                if (this.paused) {
                    let realtimeDatum = {
                        datum,
                        columnMap,
                        keyString,
                        limitEvaluator
                    };

                    this.datumCache.push(realtimeDatum);
                } else {
                    this.processRealtimeDatum(datum, columnMap, keyString, limitEvaluator);
                }
            }, subscribeOptions);
        }

        processDatumCache() {
            this.datumCache.forEach(cachedDatum => {
                this.processRealtimeDatum(cachedDatum.datum, cachedDatum.columnMap, cachedDatum.keyString, cachedDatum.limitEvaluator);
            });
            this.datumCache = [];
        }

        processRealtimeDatum(datum, columnMap, keyString, limitEvaluator) {
            this.boundedRows.add(new TelemetryTableRow(datum, columnMap, keyString, limitEvaluator));
        }

        isTelemetryObject(domainObject) {
            return Object.prototype.hasOwnProperty.call(domainObject, 'telemetry');
        }

        buildOptionsFromConfiguration(telemetryObject) {
            let keyString = this.openmct.objects.makeKeyString(telemetryObject.identifier);
            let filters = this.domainObject.configuration
                && this.domainObject.configuration.filters
                && this.domainObject.configuration.filters[keyString];

            return {filters} || {};
        }

        unsubscribe(keyString) {
            this.subscriptions[keyString]();
            delete this.subscriptions[keyString];
        }

        sortBy(sortOptions) {
            this.filteredRows.sortBy(sortOptions);

            if (this.openmct.editor.isEditing()) {
                let configuration = this.configuration.getConfiguration();
                configuration.sortOptions = sortOptions;
                this.configuration.updateConfiguration(configuration);
            }
        }

        pause() {
            this.paused = true;
            this.boundedRows.unsubscribeFromBounds();
        }

        unpause() {
            this.paused = false;
            this.processDatumCache();
            this.boundedRows.subscribeToBounds();
        }

        destroy() {
            this.boundedRows.destroy();
            this.filteredRows.destroy();
            Object.keys(this.subscriptions).forEach(this.unsubscribe, this);
            this.openmct.time.off('bounds', this.refreshData);
            this.openmct.time.off('timeSystem', this.refreshData);

            if (this.filterObserver) {
                this.filterObserver();
            }

            if (this.tableComposition !== undefined) {
                this.tableComposition.off('add', this.addTelemetryObject);
                this.tableComposition.off('remove', this.removeTelemetryObject);
            }
        }
    }

    return TelemetryTable;
});<|MERGE_RESOLUTION|>--- conflicted
+++ resolved
@@ -216,11 +216,7 @@
                 let column = this.createColumn(metadatum);
                 this.configuration.addSingleColumnForObject(telemetryObject, column);
                 // add units column if available
-<<<<<<< HEAD
-                if(metadatum.unit !== undefined) {
-=======
                 if (metadatum.unit !== undefined) {
->>>>>>> 891fe0a3
                     let unitColumn = this.createUnitColumn(metadatum);
                     this.configuration.addSingleColumnForObject(telemetryObject, unitColumn);
                 }
