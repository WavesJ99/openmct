/*****************************************************************************
 * Open MCT, Copyright (c) 2014-2020, United States Government
 * as represented by the Administrator of the National Aeronautics and Space
 * Administration. All rights reserved.
 *
 * Open MCT is licensed under the Apache License, Version 2.0 (the
 * "License"); you may not use this file except in compliance with the License.
 * You may obtain a copy of the License at
 * http://www.apache.org/licenses/LICENSE-2.0.
 *
 * Unless required by applicable law or agreed to in writing, software
 * distributed under the License is distributed on an "AS IS" BASIS, WITHOUT
 * WARRANTIES OR CONDITIONS OF ANY KIND, either express or implied. See the
 * License for the specific language governing permissions and limitations
 * under the License.
 *
 * Open MCT includes source code licensed under additional open source
 * licenses. See the Open Source Licenses file (LICENSES.md) included with
 * this source code distribution or the Licensing information page available
 * at runtime from the About dialog for additional information.
 *****************************************************************************/

import ConditionManager  from './ConditionManager';

describe('ConditionManager', () => {

    let conditionMgr;
    let mockListener;
    let openmct = {};
    let mockCondition = {
        isDefault: true,
        id: '1234-5678',
        configuration: {
            criteria: []
        }
    };
    let conditionSetDomainObject = {
        identifier: {
            namespace: "",
            key: "600a7372-8d48-4dc4-98b6-548611b1ff7e"
        },
        type: "conditionSet",
        location: "mine",
        configuration: {
            conditionCollection: [
                mockCondition
            ]
        }
    };
    let mockComposition;
    let loader;

    function mockAngularComponents() {
        let mockInjector = jasmine.createSpyObj('$injector', ['get']);

        let mockInstantiate = jasmine.createSpy('mockInstantiate');
        mockInstantiate.and.returnValue(mockInstantiate);

        let mockDomainObject = {
            useCapability: function () {
                return mockCondition;
            }
        };
        mockInstantiate.and.callFake(function () {
            return mockDomainObject;
        });
        mockInjector.get.and.callFake(function (service) {
            return {
                'instantiate': mockInstantiate
            }[service];
        });

        openmct.$injector = mockInjector;
    }

    beforeEach(function () {

        mockAngularComponents();

        loader = {};
        loader.promise = new Promise(function (resolve, reject) {
            loader.resolve = resolve;
            loader.reject = reject;
        });

        mockComposition = jasmine.createSpyObj('compositionCollection', [
            'load'
        ]);
        mockComposition.load.and.callFake(() => {
            setTimeout(() => {
                loader.resolve();
            });
            return loader.promise;
        });
        openmct.composition = jasmine.createSpyObj('compositionAPI', [
            'get'
        ]);
        openmct.composition.get.and.returnValue(mockComposition);

        openmct.objects = jasmine.createSpyObj('objects', ['get', 'makeKeyString', 'observe', 'mutate']);
        openmct.objects.get.and.returnValues(new Promise(function (resolve, reject) {
            resolve(conditionSetDomainObject);
        }), new Promise(function (resolve, reject) {
            resolve(mockCondition);
        }));
        openmct.objects.makeKeyString.and.returnValue(conditionSetDomainObject.identifier.key);
        openmct.objects.observe.and.returnValue(function () {});
        openmct.objects.mutate.and.returnValue(function () {});

        conditionMgr = new ConditionManager(conditionSetDomainObject, openmct);
        mockListener = jasmine.createSpy('mockListener');

        conditionMgr.on('conditionSetResultUpdated', mockListener);
    });

    it('creates a conditionCollection with a default condition', function () {
<<<<<<< HEAD
        return loader.promise.then(function () {
            return new Promise(function (resolve) {
                setTimeout(resolve);
            });
        }).then(function () {
            expect(conditionMgr.domainObject.configuration.conditionCollection.length).toEqual(1);
            let defaultConditionIdentifier = conditionMgr.domainObject.configuration.conditionCollection[0];
            expect(defaultConditionIdentifier).toEqual(mockConditionDomainObject.identifier);
        });
=======
        expect(conditionMgr.conditionSetDomainObject.configuration.conditionCollection.length).toEqual(1);
        let defaultConditionId = conditionMgr.conditionClassCollection[0].id;
        expect(defaultConditionId).toEqual(mockCondition.id);
>>>>>>> 55e5c49f
    });

});<|MERGE_RESOLUTION|>--- conflicted
+++ resolved
@@ -114,21 +114,9 @@
     });
 
     it('creates a conditionCollection with a default condition', function () {
-<<<<<<< HEAD
-        return loader.promise.then(function () {
-            return new Promise(function (resolve) {
-                setTimeout(resolve);
-            });
-        }).then(function () {
-            expect(conditionMgr.domainObject.configuration.conditionCollection.length).toEqual(1);
-            let defaultConditionIdentifier = conditionMgr.domainObject.configuration.conditionCollection[0];
-            expect(defaultConditionIdentifier).toEqual(mockConditionDomainObject.identifier);
-        });
-=======
-        expect(conditionMgr.conditionSetDomainObject.configuration.conditionCollection.length).toEqual(1);
-        let defaultConditionId = conditionMgr.conditionClassCollection[0].id;
-        expect(defaultConditionId).toEqual(mockCondition.id);
->>>>>>> 55e5c49f
+       expect(conditionMgr.conditionSetDomainObject.configuration.conditionCollection.length).toEqual(1);
+       let defaultConditionId = conditionMgr.conditionClassCollection[0].id;
+       expect(defaultConditionId).toEqual(mockCondition.id);
     });
 
 });