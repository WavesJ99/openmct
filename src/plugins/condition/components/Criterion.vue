<template>
<li class="has-local-controls t-condition">
    <label>{{ setRowLabel }}</label>
    <span class="t-configuration">
        <span class="controls">
            <select v-model="criterion.telemetry"
                    @change="updateMetadataOptions"
            >
                <option value="">- Select Telemetry -</option>
                <option v-for="telemetryOption in telemetry"
                        :key="telemetryOption.identifier.key"
                        :value="telemetryOption.identifier"
                >
                    {{ telemetryOption.name }}
                </option>
            </select>
        </span>
        <span class="controls">
            <select v-model="criterion.metadata">
                <option value="">- Select Field -</option>
                <option v-for="option in telemetryMetadata"
                        :key="option.key"
                        :value="option.key"
                >
                    {{ option.name }}
                </option>
            </select>
        </span>
        <span class="controls">
            <select v-model="criterion.operation"
                    @change="updateOperationInputVisibility"
            >
                <option value="">- Select Comparison -</option>
                <option v-for="option in operations"
                        :key="option.name"
                        :value="option.name"
                >
                    {{ option.text }}
                </option>
            </select>
            <input v-if="isInputOperation"
                   v-model="criterion.input"
                   class="t-condition-name-input"
                   type="text"
                   @blur="persist"
            >
        </span>
    </span>
</li>

</template>

<script>
import { OPERATIONS } from '../utils/operations';

export default {
    inject: ['openmct'],
    props: {
        criterion: {
            type: Object,
            required: true
        },
        telemetry: {
            type: Array,
            required: true,
            default: () => []
        },
        index: {
            type: Number,
            required: true
        },
        trigger: {
            type: String,
            required: true
        }
    },
    data() {
        return {
            telemetryMetadata: {},
            operations: OPERATIONS,
            isInputOperation: false,
            rowLabel: ''
        }
    },
    computed: {
        setRowLabel: function () {
            let operator = this.trigger === 'all' ? 'and ': 'or ';
            return (this.index !== 0 ? operator : '') + 'when';
        }
    },
    mounted() {
        this.updateMetadataOptions();
        this.updateOperationInputVisibility();
    },
    methods: {
        updateMetadataOptions() {
            if (this.criterion.telemetry) {
                this.openmct.objects.get(this.criterion.telemetry).then((telemetryObject) => {
                    this.telemetryMetadata = this.openmct.telemetry.getMetadata(telemetryObject).values();
                });
            }
            this.persist();
        },
        updateOperationInputVisibility() {
            for (let i=0; i < this.operations.length; i++) {
                if (this.criterion.operation === this.operations[i].name) {
                    this.isInputOperation = this.operations[i].inputCount > 0;
                    if (!this.isInputOperation) {this.criterion.input = ''}
                }
            }
            this.persist();
        },
<<<<<<< HEAD
=======
        updateMetadataSelection() {
            this.updateOperationInputVisibility();
        },
>>>>>>> 93e3065b
        persist() {
            this.$emit('persist', this.criterion);
        }
    }
};
</script><|MERGE_RESOLUTION|>--- conflicted
+++ resolved
@@ -110,12 +110,9 @@
             }
             this.persist();
         },
-<<<<<<< HEAD
-=======
         updateMetadataSelection() {
             this.updateOperationInputVisibility();
         },
->>>>>>> 93e3065b
         persist() {
             this.$emit('persist', this.criterion);
         }
