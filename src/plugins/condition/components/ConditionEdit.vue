--- conflicted
+++ resolved
@@ -1,11 +1,7 @@
 <template>
 <div v-if="condition"
      class="c-cs-editui__conditions"
-<<<<<<< HEAD
-     :class="['widget-condition', { 'widget-condition--current': condition.isCurrent }]"
-=======
      :class="['widget-condition', { 'widget-condition--current': isCurrent && (isCurrent.key === conditionIdentifier.key) }]"
->>>>>>> 709c3fff
 >
     <div class="title-bar">
         <span
@@ -20,11 +16,7 @@
         ></span>
         <div class="condition-summary">
             <span class="condition-name">{{ condition.definition.name }}</span>
-<<<<<<< HEAD
-            <span class="condition-description">{{ condition.definition.description }}</span>
-=======
             <span class="condition-description">{{ condition.definition.name }}</span>
->>>>>>> 709c3fff
         </div>
         <span v-if="!condition.isDefault"
               class="is-enabled c-c__duplicate"
@@ -147,10 +139,7 @@
 <script>
 import { OPERATIONS } from '../utils/operations';
 import ConditionClass from "@/plugins/condition/Condition";
-<<<<<<< HEAD
-=======
 
->>>>>>> 709c3fff
 export default {
     inject: ['openmct', 'domainObject'],
     props: {
@@ -175,10 +164,6 @@
             selectedOperationKey: null,
             selectedOutputKey: null,
             stringOutputField: false,
-<<<<<<< HEAD
-=======
-            selectedOutputKey: null,
->>>>>>> 709c3fff
             comparisonValueField: false,
             outputOptions: [
                 {
@@ -194,17 +179,11 @@
                     text: 'String'
                 }
             ]
-<<<<<<< HEAD
+
         };
     },
     destroyed() {
         this.conditionClass.off('conditionResultUpdated', this.handleConditionResult.bind(this));
-=======
-
-        };
-    },
-    destroyed() {
->>>>>>> 709c3fff
         if (this.conditionClass && typeof this.conditionClass.destroy === 'function') {
             this.conditionClass.destroy();
         }
@@ -212,26 +191,17 @@
     mounted() {
         this.openmct.objects.get(this.conditionIdentifier).then((obj => {
             this.condition = obj;
-<<<<<<< HEAD
             this.setOutput();
             this.setOperation();
-=======
-            this.conditionClass = new ConditionClass(this.condition, this.openmct);
-            this.conditionClass.on('conditionResultUpdated', this.handleConditionResult.bind(this))
-            this.setOutput();
->>>>>>> 709c3fff
             this.updateTelemetry();
             this.conditionClass = new ConditionClass(this.condition, this.openmct);
             this.conditionClass.on('conditionResultUpdated', this.handleConditionResult.bind(this));
         }));
     },
     updated() {
-<<<<<<< HEAD
-=======
         if (this.isCurrent && this.isCurrent.key === this.condition.key) {
             this.updateCurrentCondition();
         }
->>>>>>> 709c3fff
         this.persist();
     },
     methods: {
@@ -242,27 +212,12 @@
                 result: args.data.result
             })
         },
-<<<<<<< HEAD
         removeCondition(ev) { //move this to conditionCollection
-            // const conditionDiv = ev.target.closest('.conditionArea');
-            // const conditionCollectionDiv = conditionDiv.closest('.condition-collection');
-            // const index = Array.from(conditionCollectionDiv.children).indexOf(conditionDiv);
-            //
-            // this.domainObject.configuration.conditionCollection.splice(index, 1);
+            this.$emit('remove-condition', this.conditionIdentifier);
         },
         setOutput() {
             if (this.condition.definition.output !== 'false' && this.condition.definition.output !== 'true') {
                 this.selectedOutputKey = this.outputOptions[2].key;
-=======
-        removeCondition() {
-            this.$emit('remove-condition', this.conditionIdentifier);
-        },
-        setOutput() {
-            if (this.condition.definition.output !== 'false' && this.condition.definition.output !== 'true') {
-                // this.$refs.outputSelect.value = 'string';
-                this.selectedOutputKey = this.outputOptions[2].key;
-                // this.stringOutputField = true;
->>>>>>> 709c3fff
             } else {
                 if (this.condition.definition.output === 'true') {
                     this.selectedOutputKey = this.outputOptions[1].key;
@@ -270,7 +225,6 @@
                     this.selectedOutputKey = this.outputOptions[0].key;
                 }
             }
-<<<<<<< HEAD
         },
         setOperation() {
             if (this.condition.definition.criteria.length && this.condition.definition.criteria[0].operation) {
@@ -280,8 +234,6 @@
                     }
                 }
             }
-=======
->>>>>>> 709c3fff
         },
         updateTelemetry() {
             if (this.hasTelemetry()) {
@@ -289,10 +241,7 @@
                     this.telemetryObject = obj;
                     this.telemetryMetadata = this.openmct.telemetry.getMetadata(this.telemetryObject).values();
                     this.selectedMetaDataKey = this.telemetryMetadata[0].key;
-<<<<<<< HEAD
                     this.selectedTelemetryKey = this.telemetryObject.identifier;
-=======
->>>>>>> 709c3fff
                 });
             } else {
                 this.telemetryObject = null;
@@ -300,7 +249,6 @@
         },
         hasTelemetry() {
             return this.condition.definition.criteria.length && this.condition.definition.criteria[0].key;
-<<<<<<< HEAD
         },
         persist() {
             this.openmct.objects.mutate(this.condition, 'definition', this.condition.definition);
@@ -311,46 +259,14 @@
             }
         },
         operationKeyChange(ev) {
-=======
-        },
-        persist() {
-            this.openmct.objects.mutate(this.condition, 'definition', this.condition.definition);
-        },
-        updateCurrentCondition() {
-            this.$emit('update-current-condition', this.conditionIdentifier);
-        },
-        getOutputBoolean(ev) {
-            if (ev.target.value !== 'string') {
-                this.condition.output = ev.target.value;
-                this.stringOutputField = false;
-            } else {
-                this.stringOutputField = true
-            }
-        },
-        getOutputString(ev) {
-            this.condition.output = ev.target.value;
-        },
-        checkInputValue() {
-            if (this.selectedOutputKey === this.outputOptions[2].key) {
-                this.condition.definition.output = '';
-            }
-        },
-        getOperationKey(ev) {
->>>>>>> 709c3fff
             if (ev.target.value !== 'isUndefined' && ev.target.value !== 'isDefined') {
                 this.comparisonValueField = true;
             } else {
                 this.comparisonValueField = false;
             }
-<<<<<<< HEAD
             this.condition.definition.criteria[0].operation = this.selectedOperationKey;
             this.persist();
             //find the criterion being updated and set the operation property
-=======
-            this.selectedOperationKey = ev.target.value;
-            this.condition.definition.operator = this.selectedOperationKey;
-            this.persist();
->>>>>>> 709c3fff
         },
         getOperationValue(ev) {
             this.condition.definition.criteria[0].input = [ev.target.value];
