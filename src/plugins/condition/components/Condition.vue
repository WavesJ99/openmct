--- conflicted
+++ resolved
@@ -114,16 +114,6 @@
                                 <ul v-if="telemetry.length"
                                     class="t-widget-condition-config"
                                 >
-<<<<<<< HEAD
-                                    <Criterion v-for="(criterion, index) in domainObject.configuration.criteria"
-                                               :key="index"
-                                               :telemetry="telemetry"
-                                               :criterion="criterion"
-                                               :index="index"
-                                               :trigger="domainObject.configuration.trigger"
-                                               @persist="persist"
-                                    />
-=======
                                     <li v-for="(criterion, index) in domainObject.configuration.criteria"
                                         :key="index"
                                         class="has-local-controls t-condition"
@@ -131,7 +121,7 @@
                                         <Criterion :telemetry="telemetry"
                                                    :criterion="criterion"
                                                    :index="index"
-                                                   :trigger="trigger"
+                                                   :trigger="domainObject.configuration.trigger"
                                                    :is-default="domainObject.configuration.criteria.length === 1"
                                                    @persist="persist"
                                         />
@@ -145,7 +135,6 @@
                                             ></span>
                                         </div>
                                     </li>
->>>>>>> 28255dce
                                 </ul>
                                 <div class="holder c-c-button-wrapper align-left">
                                     <span class="c-c-label-spacer"></span>
