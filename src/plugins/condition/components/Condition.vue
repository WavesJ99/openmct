--- conflicted
+++ resolved
@@ -43,11 +43,7 @@
         <span class="c-condition__name">{{ condition.configuration.name }}</span>
         <!-- TODO: description should be derived from criteria -->
         <span class="c-condition__summary">
-<<<<<<< HEAD
             {{ getSummary }}
-=======
-            Description/summary goes here {{ condition.configuration.description }}
->>>>>>> 55e5c49f
         </span>
 
         <div class="c-condition__buttons">
@@ -164,11 +160,7 @@
         </span>
     </div>
     <div class="c-condition__summary">
-<<<<<<< HEAD
         {{ getSummary }}
-=======
-        Description/summary goes here {{ condition.configuration.description }}
->>>>>>> 55e5c49f
     </div>
 </div>
 </template>
@@ -213,46 +205,24 @@
     },
     computed: {
         getSummary: function () {
-            let config = this.domainObject.configuration;
-
-            if (!config.criteria.length) {
-                return 'When all else fails';
+            if (!this.condition.configuration.criteria.length) {
+                return 'When all else fails'
+            }
+            let config = this.condition.configuration;
+            let summary = '';
+            if (config.criteria.length === 1 &&
+               config.criteria[0].telemetry &&
+               config.criteria[0].operation) {
+                summary = this.getRules(config.criteria[0]);
             } else {
-                let rule = '';
-                let summary = 'No criteria specified';
-                if (config.criteria.length === 1 && config.criteria[0].telemetry) {
-                    if (config.criteria[0].operation) {
-                        if (config.criteria[0].input.length ||
-                            (config.criteria[0].operation === 'isDefined' ||
-                             config.criteria[0].operation === 'isUndefined')) {
-                            rule += `When ${config.criteria[0].telemetry.name} value ${this.findDescription(config.criteria[0].operation, config.criteria[0].input)}`
-                            summary = rule;
-                        }
+                config.criteria.forEach((criterion, index) => {
+                    if (criterion.telemetry &&
+                       criterion.operation) {
+                        summary += this.getRules(criterion, index);
                     }
-                } else {
-                    let conjunction = '';
-                    summary = config.criteria.length === 1 ? 'No criteria specified' : 'When ';
-                    config.criteria.forEach((criterion, index) => {
-                        rule = '';
-                        if (criterion.operation) {
-                            if (criterion.input.length ||
-                                (criterion.operation === 'isDefined' ||
-                                 criterion.operation === 'isUndefined')) {
-                                rule += `${criterion.telemetry.name} value ${this.findDescription(criterion.operation, criterion.input)}`
-                                if (index === config.criteria.length - 1) {
-                                    conjunction = config.trigger === 'all' ? 'and' : 'or';
-                                } else {
-                                    conjunction = '';
-                                }
-                                summary += ` ${conjunction} ${rule}`
-                            }
-
-                        }
-                    });
-                }
-
-                return summary;
-            }
+                });
+            }
+            return summary;
         }
     },
     destroyed() {
@@ -262,9 +232,17 @@
         this.setOutputSelection();
     },
     methods: {
-<<<<<<< HEAD
-        initialize() {
-            this.setOutputSelection();
+        getRules(criterion, index) {
+            let adverb = criterion.input.length === 1 && index === 0 ? 'When ' : '';
+            let conjunction = (this.condition.configuration.criteria.length - 1 === index) ?
+                (this.condition.configuration.trigger === 'all' ? ' and ' : ' or ') : '';
+            if (criterion.operation) {
+                if (criterion.input.length ||
+                    (criterion.operation === 'isDefined' ||
+                     criterion.operation === 'isUndefined')) {
+                    return `${adverb}${conjunction}${criterion.telemetry.name} ${criterion.metadata} value ${this.findDescription(criterion.operation, criterion.input)}`;
+                }
+            }
         },
         findDescription(operation, values) {
             for (let i=0, ii= OPERATIONS.length; i < ii; i++) {
@@ -274,8 +252,6 @@
             }
             return null;
         },
-=======
->>>>>>> 55e5c49f
         setOutputSelection() {
             let conditionOutput = this.condition.configuration.output;
             if (conditionOutput) {
