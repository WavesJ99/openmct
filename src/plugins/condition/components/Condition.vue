/*****************************************************************************
 * Open MCT, Copyright (c) 2014-2020, United States Government
 * as represented by the Administrator of the National Aeronautics and Space
 * Administration. All rights reserved.
 *
 * Open MCT is licensed under the Apache License, Version 2.0 (the
 * "License"); you may not use this file except in compliance with the License.
 * You may obtain a copy of the License at
 * http://www.apache.org/licenses/LICENSE-2.0.
 *
 * Unless required by applicable law or agreed to in writing, software
 * distributed under the License is distributed on an "AS IS" BASIS, WITHOUT
 * WARRANTIES OR CONDITIONS OF ANY KIND, either express or implied. See the
 * License for the specific language governing permissions and limitations
 * under the License.
 *
 * Open MCT includes source code licensed under additional open source
 * licenses. See the Open Source Licenses file (LICENSES.md) included with
 * this source code distribution or the Licensing information page available
 * at runtime from the About dialog for additional information.
 *****************************************************************************/

<template>
<div v-if="isEditing">
    <div v-if="domainObject"
         class="c-c-editui__conditions c-c-container__container c-c__drag-wrapper"
         :class="['widget-condition', { 'widget-condition--current': currentConditionIdentifier && (currentConditionIdentifier.key === conditionIdentifier.key) }]"
    >
        <div class="title-bar">
            <span class="c-c__menu-hamburger"
                  :class="{ 'is-enabled': !domainObject.isDefault }"
                  :draggable="!domainObject.isDefault"
                  @dragstart="dragStart"
                  @dragover.stop
            ></span>
            <span
                class="is-enabled flex-elem"
                :class="['c-c__disclosure-triangle', { 'c-c__disclosure-triangle--expanded': expanded }]"
                @click="expanded = !expanded"
            ></span>
            <div class="condition-summary">
                <span class="condition-name">{{ domainObject.configuration.name }}</span>
                <!-- TODO: description should be derived from criteria -->
                <span class="condition-description">{{ domainObject.configuration.name }}</span>
            </div>
            <span v-if="!domainObject.isDefault"
                  class="is-enabled c-c__duplicate"
                  @click="cloneCondition"
            ></span>
            <span v-if="!domainObject.isDefault"
                  class="is-enabled c-c__trash"
                  @click="removeCondition"
            ></span>
        </div>
        <div v-if="expanded"
             class="condition-config-edit widget-condition-content c-sw-editui__conditions-wrapper holder widget-conditions-wrapper flex-elem expanded"
        >
            <div id="conditionArea"
                 class="c-c-editui__condition widget-conditions"
            >
                <div class="c-c-condition">
                    <div class="c-c-condition__ui l-compact-form l-widget-condition has-local-controls">
                        <div>
                            <ul class="t-widget-condition-config">
                                <li>
                                    <label>Condition Name</label>
                                    <span class="controls">
                                        <input v-model="domainObject.configuration.name"
                                               class="t-condition-input__name"
                                               type="text"
                                               @blur="persist"
                                        >
                                    </span>
                                </li>
                                <li>
                                    <label>Output</label>
                                    <span class="controls">
                                        <select v-model="selectedOutputKey"
                                                @change="checkInputValue"
                                        >
                                            <option value="">- Select Output -</option>
                                            <option v-for="option in outputOptions"
                                                    :key="option"
                                                    :value="option"
                                            >
                                                {{ option.charAt(0).toUpperCase() + option.slice(1) }}
                                            </option>
                                        </select>
                                        <input v-if="selectedOutputKey === outputOptions[2]"
                                               v-model="domainObject.configuration.output"
                                               class="t-condition-name-input"
                                               type="text"
                                               @blur="persist"
                                        >
                                    </span>
                                </li>
                            </ul>
                            <div v-if="!domainObject.isDefault"
                                 class="widget-condition-content expanded"
                            >
                                <ul class="t-widget-condition-config">
                                    <li class="has-local-controls t-condition">
                                        <label>Match when</label>
                                        <span class="controls">
                                            <select v-model="trigger">
                                                <option value="all">all criteria are met</option>
                                                <option value="any">any criteria are met</option>
                                            </select>
                                        </span>
                                    </li>
                                </ul>
                                <ul v-if="telemetry.length"
                                    class="t-widget-condition-config"
                                >
                                    <Criterion v-for="(criterion, index) in domainObject.configuration.criteria"
                                               :key="index"
                                               :telemetry="telemetry"
                                               :criterion="criterion"
                                               :index="index"
                                               :trigger="trigger"
                                               @persist="persist"
                                    />
                                </ul>
                                <div class="holder c-c-button-wrapper align-left">
                                    <span class="c-c-label-spacer"></span>
                                    <button
                                        class="c-c-button c-c-button--minor add-criteria-button"
                                        @click="addCriteria"
                                    >
                                        <span class="c-c-button__label">Add Criteria</span>
                                    </button>
                                </div>
                            </div>
                        </div>
                    </div>
                </div>
            </div>
        </div>
    </div>
</div>
<div v-else>
    <div v-if="domainObject"
         id="conditionArea"
         class="c-cs-ui__conditions"
         :class="['widget-condition', { 'widget-condition--current': currentConditionIdentifier && (currentConditionIdentifier.key === conditionIdentifier.key) }]"
    >
        <div class="title-bar">
            <span class="condition-name">
                {{ domainObject.configuration.name }}
            </span>
            <span class="condition-output">
                Output: {{ domainObject.configuration.output }}
            </span>
        </div>
        <div class="condition-config">
            <span class="condition-description">
                {{ domainObject.configuration.description }}
            </span>
        </div>
    </div>
</div>
</template>

<script>
<<<<<<< HEAD
import Criterion from '../../condition/components/Criterion.vue';
=======
import Criterion from './Criterion.vue';
>>>>>>> 2609a41e

export default {
    inject: ['openmct'],
    components: {
        Criterion
    },
    props: {
        conditionIdentifier: {
            type: Object,
            required: true
        },
        currentConditionIdentifier: {
            type: Object,
            required: true
        },
        conditionIndex: {
            type: Number,
            required: true
        },
        isEditing: {
            type: Boolean,
            required: true
        },
        telemetry: {
            type: Array,
            required: true,
            default: () => []
        }
    },
    data() {
        return {
            domainObject: this.domainObject,
            currentCriteria: this.currentCriteria,
            expanded: true,
            trigger: 'all',
            selectedOutputKey: '',
            stringOutputField: false,
            outputOptions: ['false', 'true', 'string']
        };
    },
    computed: {
        initCap: function (string) {
            return string.charAt(0).toUpperCase() + string.slice(1)
        }
    },
    destroyed() {
        this.destroy();
    },
    mounted() {
        this.openmct.objects.get(this.conditionIdentifier).then((domainObject => {
            this.domainObject = domainObject;
            this.initialize();
        }));
    },
    methods: {
        initialize() {
            this.setOutput();
        },
        addCriteria() {
            const criteriaObject = {
                telemetry: '',
                operation: '',
                input: '',
                metadata: ''
            };
            this.domainObject.configuration.criteria.push(criteriaObject);
        },
        dragStart(e) {
            e.dataTransfer.effectAllowed = "copyMove";
            e.dataTransfer.setDragImage(e.target.closest('.c-c-container__container'), 0, 0);
            this.$emit('setMoveIndex', this.conditionIndex);
        },
        destroy() {
        },
        removeCondition(ev) {
            this.$emit('removeCondition', this.conditionIdentifier);
        },
        cloneCondition(ev) {
            this.$emit('cloneCondition', {
                identifier: this.conditionIdentifier,
                index: Number(ev.target.closest('.widget-condition').getAttribute('data-condition-index'))
            });
        },
        setOutput() {
            let conditionOutput = this.domainObject.configuration.output;
            if (conditionOutput) {
                if (conditionOutput !== 'false' && conditionOutput !== 'true') {
                    this.selectedOutputKey = 'string';
                } else {
                    this.selectedOutputKey = conditionOutput;
                }
            }
        },
        persist() {
            this.openmct.objects.mutate(this.domainObject, 'configuration', this.domainObject.configuration);
        },
        checkInputValue() {
            if (this.selectedOutputKey === 'string') {
                this.domainObject.configuration.output = '';
            } else {
                this.domainObject.configuration.output = this.selectedOutputKey;
            }
        },
        hasTelemetry(identifier) {
            // TODO: check parent domainObject.composition.hasTelemetry
            return this.currentCriteria && identifier;
        }
    }
}
</script>

<|MERGE_RESOLUTION|>--- conflicted
+++ resolved
@@ -162,11 +162,7 @@
 </template>
 
 <script>
-<<<<<<< HEAD
-import Criterion from '../../condition/components/Criterion.vue';
-=======
 import Criterion from './Criterion.vue';
->>>>>>> 2609a41e
 
 export default {
     inject: ['openmct'],
