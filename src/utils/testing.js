/*****************************************************************************
 * Open MCT, Copyright (c) 2014-2020, United States Government
 * as represented by the Administrator of the National Aeronautics and Space
 * Administration. All rights reserved.
 *
 * Open MCT is licensed under the Apache License, Version 2.0 (the
 * "License"); you may not use this file except in compliance with the License.
 * You may obtain a copy of the License at
 * http://www.apache.org/licenses/LICENSE-2.0.
 *
 * Unless required by applicable law or agreed to in writing, software
 * distributed under the License is distributed on an "AS IS" BASIS, WITHOUT
 * WARRANTIES OR CONDITIONS OF ANY KIND, either express or implied. See the
 * License for the specific language governing permissions and limitations
 * under the License.
 *
 * Open MCT includes source code licensed under additional open source
 * licenses. See the Open Source Licenses file (LICENSES.md) included with
 * this source code distribution or the Licensing information page available
 * at runtime from the About dialog for additional information.
 *****************************************************************************/

import MCT from 'MCT';
let nativeFunctions = [],
    mockObjects = setMockObjects();

export function createOpenMct() {
    const openmct = new MCT();
    openmct.install(openmct.plugins.LocalStorage());
    openmct.install(openmct.plugins.UTCTimeSystem());
    openmct.time.timeSystem('utc', {
        start: 0,
        end: 1
    });

    return openmct;
}

export function createMouseEvent(eventName) {
    return new MouseEvent(eventName, {
        bubbles: true,
        cancelable: true,
        view: window
    });
}

export function spyOnBuiltins(functionNames, object = window) {
    functionNames.forEach(functionName => {
        if (nativeFunctions[functionName]) {
            throw `Builtin spy function already defined for ${functionName}`;
        }

        nativeFunctions.push({
            functionName,
            object,
            nativeFunction: object[functionName]
        });
        spyOn(object, functionName);
    });
}

export function clearBuiltinSpies() {
    nativeFunctions.forEach(clearBuiltinSpy);
    nativeFunctions = [];
}

export function resetApplicationState(openmct) {
    clearBuiltinSpies();
    window.location.hash = '#';

    if (openmct !== undefined) {
        openmct.destroy();
    }
}

function clearBuiltinSpy(funcDefinition) {
    funcDefinition.object[funcDefinition.functionName] = funcDefinition.nativeFunction;
}

export function getLatestTelemetry(telemetry = [], opts = {}) {
    let latest = [],
        timeFormat = opts.timeFormat || 'utc';

    if (telemetry.length) {
        latest = telemetry.reduce((prev, cur) => {
            return prev[timeFormat] > cur[timeFormat] ? prev : cur;
        });
    }

    return latest;
}

// EXAMPLE:
// getMockObjects({
//     name: 'Jamie Telemetry',
//     keys: ['test','other','yeah','sup'],
//     format: 'local',
//     telemetryConfig: {
//          hints: {
//              test: {
//                  domain: 1
//              },
//              other: {
//                  range: 2
//              }
//          }
//      }
// })
export function getMockObjects(opts = {}) {
    opts.type = opts.type || 'default';
    if (opts.objectKeyStrings && !Array.isArray(opts.objectKeyStrings)) {
        throw `"getMockObjects" optional parameter "objectKeyStrings" must be an array of string object keys`;
    }

    let requestedMocks = {};

    if (!opts.objectKeyStrings) {
        requestedMocks = copyObj(mockObjects[opts.type]);
    } else {
        opts.objectKeyStrings.forEach(objKey => {
            if (mockObjects[opts.type] && mockObjects[opts.type][objKey]) {
                requestedMocks[objKey] = copyObj(mockObjects[opts.type][objKey]);
            } else {
                throw `No mock object for object key "${objKey}" of type "${opts.type}"`;
            }
        });
    }

    // build out custom telemetry mappings if necessary
    if (requestedMocks.telemetry && opts.telemetryConfig) {
        let keys = opts.telemetryConfig.keys,
            format = opts.telemetryConfig.format || 'utc',
            hints = opts.telemetryConfig.hints,
            values;

        // if utc, keep default
        if (format === 'utc') {
            // save for later if new keys
            if (keys) {
                format = requestedMocks.telemetry
                    .telemetry.values.find((vals) => vals.key === 'utc');
            }
        } else {
            format = {
                key: format,
                name: "Time",
                format: format === 'local' ? 'local-format' : format,
                hints: {
                    domain: 1
                }
            };
        }

        if (keys) {
            values = keys.map((key) => ({
                key,
                name: key + ' attribute'
            }));
            values.push(format); // add time format back in
        } else {
            values = requestedMocks.telemetry.telemetry.values;
        }

        if (hints) {
            for (let val of values) {
                if (hints[val.key]) {
                    val.hints = hints[val.key];
                }
            }
        }

        requestedMocks.telemetry.telemetry.values = values;
    }

    // overwrite any field keys
<<<<<<< HEAD
    if(opts.overwrite) {
        for(let mock in requestedMocks) {
            if(opts.overwrite[mock]) {
                requestedMocks[mock] = Object.assign(requestedMocks[mock], opts.overwrite[mock]);
=======
    if (opts.overwrite) {
        for (let mock in requestedMocks) {
            if (opts.overwrite[mock]) {
                for (let key in opts.overwrite[mock]) {
                    if (Object.prototype.hasOwnProperty.call(opts.overwrite[mock], key)) {
                        requestedMocks[mock][key] = opts.overwrite[mock][key];
                    }
                }
>>>>>>> a09da307
            }
        }
    }

    return requestedMocks;
}

// EXAMPLE:
// getMockTelemetry({
//     name: 'My Telemetry',
//     keys: ['test','other','yeah','sup'],
//     count: 8,
//     format: 'local'
// })
export function getMockTelemetry(opts = {}) {
    let count = opts.count || 2,
        format = opts.format || 'utc',
        name = opts.name || 'Mock Telemetry Datum',
        keyCount = 2,
        keys = false,
        telemetry = [];

    if (opts.keys && Array.isArray(opts.keys)) {
        keyCount = opts.keys.length;
        keys = opts.keys;
    } else if (opts.keyCount) {
        keyCount = opts.keyCount;
    }

    for (let i = 1; i < count + 1; i++) {
        let datum = {
            [format]: i,
            name
        };

        for (let k = 1; k < keyCount + 1; k++) {
            let key = keys ? keys[k - 1] : 'some-key-' + k,
                value = keys ? keys[k - 1] + ' value ' + i : 'some value ' + i + '-' + k;
            datum[key] = value;
        }

        telemetry.push(datum);
    }

    return telemetry;
}

// copy objects a bit more easily
function copyObj(obj) {
    return JSON.parse(JSON.stringify(obj));
}

// add any other necessary types to this mockObjects object
function setMockObjects() {
    return {
        default: {
            folder: {
                identifier: { namespace: "", key: "folder-object" },
                name: "Test Folder Object",
                type: "folder",
                composition: [],
                location: "mine"
            },
            ladTable: {
                identifier: {
                    namespace: "",
                    key: "lad-object"
                },
                type: 'LadTable',
                composition: []
            },
            ladTableSet: {
                identifier: {
                    namespace: "",
                    key: "lad-set-object"
                },
                type: 'LadTableSet',
                composition: []
            },
            telemetry: {
                identifier: {
                    namespace: "",
                    key: "telemetry-object"
                },
                type: "test-telemetry-object",
                name: "Test Telemetry Object",
                telemetry: {
                    values: [{
                        key: "name",
                        name: "Name",
                        format: "string"
                    }, {
                        key: "utc",
                        name: "Time",
                        format: "utc",
                        hints: {
                            domain: 1
                        }
                    }, {
                        name: "Some attribute 1",
                        key: "some-key-1",
                        hints: {
                            range: 1
                        }
                    }, {
                        name: "Some attribute 2",
                        key: "some-key-2"
                    }]
                }
            }
        },
        otherType: {
            example: {}
        }
    };
}<|MERGE_RESOLUTION|>--- conflicted
+++ resolved
@@ -173,21 +173,10 @@
     }
 
     // overwrite any field keys
-<<<<<<< HEAD
     if(opts.overwrite) {
         for(let mock in requestedMocks) {
             if(opts.overwrite[mock]) {
                 requestedMocks[mock] = Object.assign(requestedMocks[mock], opts.overwrite[mock]);
-=======
-    if (opts.overwrite) {
-        for (let mock in requestedMocks) {
-            if (opts.overwrite[mock]) {
-                for (let key in opts.overwrite[mock]) {
-                    if (Object.prototype.hasOwnProperty.call(opts.overwrite[mock], key)) {
-                        requestedMocks[mock][key] = opts.overwrite[mock][key];
-                    }
-                }
->>>>>>> a09da307
             }
         }
     }
