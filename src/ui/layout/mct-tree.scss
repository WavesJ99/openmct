--- conflicted
+++ resolved
@@ -1,11 +1,9 @@
 .c-tree-and-search {
     display: flex;
     flex-direction: column;
-<<<<<<< HEAD
     flex: 1 1 auto;
-    padding-right: $interiorMarginSm;
-=======
->>>>>>> e7e51167
+    //TODO: Do we need this???
+    //padding-right: $interiorMarginSm;
     overflow: auto;
 
     > * + * { margin-top: $interiorMargin; }
@@ -139,13 +137,6 @@
     }
 }
 
-<<<<<<< HEAD
-.c-selector {
-    .c-tree-and-search__tree.c-tree {
-        border: 1px solid $colorInteriorBorder;
-        border-radius: $controlCr;
-        padding: $interiorMargin;
-=======
 .c-list {
     padding-right: $interiorMargin;
 
@@ -156,6 +147,13 @@
             padding-bottom: $p;
             padding-top: $p;
         }
->>>>>>> e7e51167
+    }
+}
+
+.c-selector {
+    .c-tree-and-search__tree.c-tree {
+        border: 1px solid $colorInteriorBorder;
+        border-radius: $controlCr;
+        padding: $interiorMargin;
     }
 }