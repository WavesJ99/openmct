/*global define,describe,it,expect,beforeEach,jasmine,xit*/

define(
    ["../src/FixedController"],
    function (FixedController) {
        "use strict";

        describe("The Fixed Position controller", function () {
            var mockScope,
                mockQ,
                mockDialogService,
                mockSubscriber,
                mockFormatter,
                mockDomainObject,
                mockSubscription,
                mockPromise,
                testGrid,
                testModel,
                testValues,
                testConfiguration,
                controller;

            // Utility function; find a watch for a given expression
            function findWatch(expr) {
                var watch;
                mockScope.$watch.calls.forEach(function (call) {
                    if (call.args[0] === expr) {
                        watch = call.args[1];
                    }
                });
                return watch;
            }

            // As above, but for $on calls
            function findOn(expr) {
                var on;
                mockScope.$on.calls.forEach(function (call) {
                    if (call.args[0] === expr) {
                        on = call.args[1];
                    }
                });
                return on;
            }

            function makeMockDomainObject(id) {
                var mockObject = jasmine.createSpyObj(
                    'domainObject-' + id,
                    [ 'getId', 'getModel' ]
                );
                mockObject.getId.andReturn(id);
                mockObject.getModel.andReturn({ name: "Point " + id});
                return mockObject;
            }

            beforeEach(function () {
                mockScope = jasmine.createSpyObj(
                    '$scope',
                    [ "$on", "$watch", "commit" ]
                );
                mockSubscriber = jasmine.createSpyObj(
                    'telemetrySubscriber',
                    [ 'subscribe' ]
                );
                mockQ = jasmine.createSpyObj('$q', ['when']);
                mockDialogService = jasmine.createSpyObj(
                    'dialogService',
                    ['getUserInput']
                );
                mockFormatter = jasmine.createSpyObj(
                    'telemetryFormatter',
                    [ 'formatDomainValue', 'formatRangeValue' ]
                );
                mockDomainObject = jasmine.createSpyObj(
                    'domainObject',
                    [ 'getId', 'getModel', 'getCapability' ]
                );
                mockSubscription = jasmine.createSpyObj(
                    'subscription',
                    [ 'unsubscribe', 'getTelemetryObjects', 'getRangeValue' ]
                );
                mockPromise = jasmine.createSpyObj(
                    'promise',
                    [ 'then' ]
                );

                testGrid = [ 123, 456 ];
                testModel = {
                    composition: ['a', 'b', 'c'],
                    layoutGrid: testGrid
                };
                testValues = { a: 10, b: 42, c: 31.42 };
                testConfiguration = { elements: [
                    { type: "fixed.telemetry", id: 'a', x: 1, y: 1 },
                    { type: "fixed.telemetry", id: 'b', x: 1, y: 1 },
                    { type: "fixed.telemetry", id: 'c', x: 1, y: 1 }
                ]};

                mockSubscriber.subscribe.andReturn(mockSubscription);
                mockSubscription.getTelemetryObjects.andReturn(
                    testModel.composition.map(makeMockDomainObject)
                );
                mockSubscription.getRangeValue.andCallFake(function (o) {
                    return testValues[o.getId()];
                });
                mockFormatter.formatRangeValue.andCallFake(function (v) {
                    return "Formatted " + v;
                });
                mockScope.model = testModel;
                mockScope.configuration = testConfiguration;
                mockScope.selection = []; // Act like edit mode
<<<<<<< HEAD
=======
                mockQ.when.andReturn(mockPromise);
                mockPromise.then.andCallFake(function (cb) { cb({}); });
>>>>>>> e6fae358

                controller = new FixedController(
                    mockScope,
                    mockQ,
                    mockDialogService,
                    mockSubscriber,
                    mockFormatter
                );
            });

            it("provides styles for cells", function () {
                expect(controller.getCellStyles())
                    .toEqual(jasmine.any(Array));
            });

            it("subscribes when a domain object is available", function () {
                mockScope.domainObject = mockDomainObject;
                findWatch("domainObject")(mockDomainObject);
                expect(mockSubscriber.subscribe).toHaveBeenCalledWith(
                    mockDomainObject,
                    jasmine.any(Function)
                );
            });

            it("releases subscriptions when domain objects change", function () {
                mockScope.domainObject = mockDomainObject;

                // First pass - should simply should subscribe
                findWatch("domainObject")(mockDomainObject);
                expect(mockSubscription.unsubscribe).not.toHaveBeenCalled();
                expect(mockSubscriber.subscribe.calls.length).toEqual(1);

                // Object changes - should unsubscribe then resubscribe
                findWatch("domainObject")(mockDomainObject);
                expect(mockSubscription.unsubscribe).toHaveBeenCalled();
                expect(mockSubscriber.subscribe.calls.length).toEqual(2);
            });

            it("exposes visible elements based on configuration", function () {
                var elements;

                mockScope.model = testModel;
                testModel.modified = 1;
                findWatch("model.modified")(testModel.modified);

                elements = controller.getElements();
                expect(elements.length).toEqual(3);
                expect(elements[0].id).toEqual('a');
                expect(elements[1].id).toEqual('b');
                expect(elements[2].id).toEqual('c');
            });

            it("allows elements to be selected", function () {
                var elements;

                testModel.modified = 1;
                findWatch("model.modified")(testModel.modified);

                elements = controller.getElements();
                controller.select(elements[1]);
                expect(controller.selected(elements[0])).toBeFalsy();
                expect(controller.selected(elements[1])).toBeTruthy();
            });

            it("allows selection retrieval", function () {
                // selected with no arguments should give the current
                // selection
                var elements;

                testModel.modified = 1;
                findWatch("model.modified")(testModel.modified);

                elements = controller.getElements();
                controller.select(elements[1]);
                expect(controller.selected()).toEqual(elements[1]);
            });

            it("allows selections to be cleared", function () {
                var elements;

                testModel.modified = 1;
                findWatch("model.modified")(testModel.modified);

                elements = controller.getElements();
                controller.select(elements[1]);
                controller.clearSelection();
                expect(controller.selected(elements[1])).toBeFalsy();
            });

            it("retains selections during refresh", function () {
                // Get elements; remove one of them; trigger refresh.
                // Same element (at least by index) should still be selected.
                var elements;

                testModel.modified = 1;
                findWatch("model.modified")(testModel.modified);

                elements = controller.getElements();
                controller.select(elements[1]);

                elements[2].remove();
                testModel.modified = 2;
                findWatch("model.modified")(testModel.modified);

                elements = controller.getElements();
                // Verify removal, as test assumes this
                expect(elements.length).toEqual(2);

                expect(controller.selected(elements[1])).toBeTruthy();
            });

            it("provides values for telemetry elements", function () {
                var elements;
                // Initialize
                mockScope.domainObject = mockDomainObject;
                mockScope.model = testModel;
                findWatch("domainObject")(mockDomainObject);
                findWatch("model.modified")(1);
                findWatch("model.composition")(mockScope.model.composition);

                // Invoke the subscription callback
                mockSubscriber.subscribe.mostRecentCall.args[1]();

                // Get elements that controller is now exposing
                elements = controller.getElements();

                // Formatted values should be available
                expect(elements[0].value).toEqual("Formatted 10");
                expect(elements[1].value).toEqual("Formatted 42");
                expect(elements[2].value).toEqual("Formatted 31.42");
            });

            it("adds grid cells to fill boundaries", function () {
                var s1 = {
                        width: testGrid[0] * 8,
                        height: testGrid[1] * 4
                    },
                    s2 = {
                        width: testGrid[0] * 10,
                        height: testGrid[1] * 6
                    };

                mockScope.model = testModel;
                findWatch("model.composition")(mockScope.model.composition);

                // Set first bounds
                controller.setBounds(s1);
                expect(controller.getCellStyles().length).toEqual(32); // 8 * 4
                // Set new bounds
                controller.setBounds(s2);
                expect(controller.getCellStyles().length).toEqual(60); // 10 * 6
            });

            it("listens for drop events", function () {
                // Layout should position panels according to
                // where the user dropped them, so it needs to
                // listen for drop events.
                expect(mockScope.$on).toHaveBeenCalledWith(
                    'mctDrop',
                    jasmine.any(Function)
                );

                // Verify precondition
                expect(testConfiguration.elements.length).toEqual(3);

                // Notify that a drop occurred
                testModel.composition.push('d');
                findOn('mctDrop')(
                    {},
                    'd',
                    { x: 300, y: 100 }
                );

                // Should have added an element
                expect(testConfiguration.elements.length).toEqual(4);

                // Should have triggered commit (provided by
                // EditRepresenter) with some message.
                expect(mockScope.commit)
                    .toHaveBeenCalledWith(jasmine.any(String));
            });

            it("unsubscribes when destroyed", function () {
                // Make an object available
                findWatch('domainObject')(mockDomainObject);
                // Also verify precondition
                expect(mockSubscription.unsubscribe).not.toHaveBeenCalled();
                // Destroy the scope
                findOn('$destroy')();
                // Should have unsubscribed
                expect(mockSubscription.unsubscribe).toHaveBeenCalled();
            });

            it("exposes its grid size", function () {
                // Template needs to be able to pass this into line
                // elements to size SVGs appropriately
                expect(controller.getGridSize()).toEqual(testGrid);
            });

            it("exposes drag handles", function () {
                var handles;

                // Select something so that drag handles are expected
                testModel.modified = 1;
                findWatch("model.modified")(testModel.modified);
                controller.select(controller.getElements()[1]);

                // Should have a non-empty array of handles
                handles = controller.handles();
                expect(handles).toEqual(jasmine.any(Array));
                expect(handles.length).not.toEqual(0);

                // And they should have start/continue/end drag methods
                handles.forEach(function (handle) {
                    expect(handle.startDrag).toEqual(jasmine.any(Function));
                    expect(handle.continueDrag).toEqual(jasmine.any(Function));
                    expect(handle.endDrag).toEqual(jasmine.any(Function));
                });
            });

            it("exposes a move handle", function () {
                var handle;

                // Select something so that drag handles are expected
                testModel.modified = 1;
                findWatch("model.modified")(testModel.modified);
                controller.select(controller.getElements()[1]);

                // Should have a move handle
                handle = controller.moveHandle();

                // And it should have start/continue/end drag methods
                expect(handle.startDrag).toEqual(jasmine.any(Function));
                expect(handle.continueDrag).toEqual(jasmine.any(Function));
                expect(handle.endDrag).toEqual(jasmine.any(Function));
            });

            it("updates selection style during drag", function () {
                var oldStyle;

                // Select something so that drag handles are expected
                testModel.modified = 1;
                findWatch("model.modified")(testModel.modified);
                controller.select(controller.getElements()[1]);

                // Get style
                oldStyle = controller.selected().style;

                // Start a drag gesture
                controller.moveHandle().startDrag();

                // Haven't moved yet; style shouldn't have updated yet
                expect(controller.selected().style).toEqual(oldStyle);

                // Drag a little
                controller.moveHandle().continueDrag([ 1000, 100 ]);

                // Style should have been updated
                expect(controller.selected().style).not.toEqual(oldStyle);
            });
<<<<<<< HEAD
=======

            it("ensures elements in view match elements in composition", function () {
                // View should ensure that at least one element is present
                // for each id, and then unused ids do not have elements.
                mockScope.model = testModel;
                testModel.composition = [ 'b', 'd' ];
                findWatch("model.composition")(mockScope.model.composition);

                // Should have a new element for d; should not have elements for a, c
                expect(testConfiguration.elements.length).toEqual(2);
                expect(testConfiguration.elements[0].id).toEqual('b');
                expect(testConfiguration.elements[1].id).toEqual('d');
            });
>>>>>>> e6fae358
        });
    }
);<|MERGE_RESOLUTION|>--- conflicted
+++ resolved
@@ -108,11 +108,8 @@
                 mockScope.model = testModel;
                 mockScope.configuration = testConfiguration;
                 mockScope.selection = []; // Act like edit mode
-<<<<<<< HEAD
-=======
                 mockQ.when.andReturn(mockPromise);
                 mockPromise.then.andCallFake(function (cb) { cb({}); });
->>>>>>> e6fae358
 
                 controller = new FixedController(
                     mockScope,
@@ -373,8 +370,6 @@
                 // Style should have been updated
                 expect(controller.selected().style).not.toEqual(oldStyle);
             });
-<<<<<<< HEAD
-=======
 
             it("ensures elements in view match elements in composition", function () {
                 // View should ensure that at least one element is present
@@ -388,7 +383,6 @@
                 expect(testConfiguration.elements[0].id).toEqual('b');
                 expect(testConfiguration.elements[1].id).toEqual('d');
             });
->>>>>>> e6fae358
         });
     }
 );