/*global define,describe,it,expect,beforeEach,jasmine,xit*/

define(
    ["../src/FixedController"],
    function (FixedController) {
        "use strict";

        describe("The Fixed Position controller", function () {
            var mockScope,
                mockQ,
                mockDialogService,
                mockSubscriber,
                mockFormatter,
                mockDomainObject,
                mockSubscription,
                mockPromise,
                testGrid,
                testModel,
                testValues,
                testConfiguration,
                controller;

            // Utility function; find a watch for a given expression
            function findWatch(expr) {
                var watch;
                mockScope.$watch.calls.forEach(function (call) {
                    if (call.args[0] === expr) {
                        watch = call.args[1];
                    }
                });
                return watch;
            }

            // As above, but for $on calls
            function findOn(expr) {
                var on;
                mockScope.$on.calls.forEach(function (call) {
                    if (call.args[0] === expr) {
                        on = call.args[1];
                    }
                });
                return on;
            }

            function makeMockDomainObject(id) {
                var mockObject = jasmine.createSpyObj(
                    'domainObject-' + id,
                    [ 'getId', 'getModel' ]
                );
                mockObject.getId.andReturn(id);
                mockObject.getModel.andReturn({ name: "Point " + id});
                return mockObject;
            }

            beforeEach(function () {
                mockScope = jasmine.createSpyObj(
                    '$scope',
                    [ "$on", "$watch", "commit" ]
                );
                mockSubscriber = jasmine.createSpyObj(
                    'telemetrySubscriber',
                    [ 'subscribe' ]
                );
                mockQ = jasmine.createSpyObj('$q', ['when']);
                mockDialogService = jasmine.createSpyObj(
                    'dialogService',
                    ['getUserInput']
                );
                mockFormatter = jasmine.createSpyObj(
                    'telemetryFormatter',
                    [ 'formatDomainValue', 'formatRangeValue' ]
                );
                mockDomainObject = jasmine.createSpyObj(
                    'domainObject',
                    [ 'getId', 'getModel', 'getCapability' ]
                );
                mockSubscription = jasmine.createSpyObj(
                    'subscription',
                    [ 'unsubscribe', 'getTelemetryObjects', 'getRangeValue' ]
                );
                mockPromise = jasmine.createSpyObj(
                    'promise',
                    [ 'then' ]
                );

                testGrid = [ 123, 456 ];
                testModel = {
                    composition: ['a', 'b', 'c'],
                    layoutGrid: testGrid
                };
                testValues = { a: 10, b: 42, c: 31.42 };
                testConfiguration = { elements: [
                    { type: "fixed.telemetry", id: 'a', x: 1, y: 1 },
                    { type: "fixed.telemetry", id: 'b', x: 1, y: 1 },
                    { type: "fixed.telemetry", id: 'c', x: 1, y: 1 }
                ]};

                mockSubscriber.subscribe.andReturn(mockSubscription);
                mockSubscription.getTelemetryObjects.andReturn(
                    testModel.composition.map(makeMockDomainObject)
                );
                mockSubscription.getRangeValue.andCallFake(function (o) {
                    return testValues[o.getId()];
                });
                mockFormatter.formatRangeValue.andCallFake(function (v) {
                    return "Formatted " + v;
                });
                mockScope.model = testModel;
                mockScope.configuration = testConfiguration;
<<<<<<< HEAD
                mockScope.selection = jasmine.createSpyObj(
                    'selection',
                    [ 'select', 'get', 'selected', 'deselect', 'proxy' ]
                );
=======
                mockScope.selection = []; // Act like edit mode
                mockQ.when.andReturn(mockPromise);
                mockPromise.then.andCallFake(function (cb) { cb({}); });
>>>>>>> 93debb4a

                controller = new FixedController(
                    mockScope,
                    mockQ,
                    mockDialogService,
                    mockSubscriber,
                    mockFormatter
                );
            });

            it("provides styles for cells", function () {
                expect(controller.getCellStyles())
                    .toEqual(jasmine.any(Array));
            });

            it("subscribes when a domain object is available", function () {
                mockScope.domainObject = mockDomainObject;
                findWatch("domainObject")(mockDomainObject);
                expect(mockSubscriber.subscribe).toHaveBeenCalledWith(
                    mockDomainObject,
                    jasmine.any(Function)
                );
            });

            it("releases subscriptions when domain objects change", function () {
                mockScope.domainObject = mockDomainObject;

                // First pass - should simply should subscribe
                findWatch("domainObject")(mockDomainObject);
                expect(mockSubscription.unsubscribe).not.toHaveBeenCalled();
                expect(mockSubscriber.subscribe.calls.length).toEqual(1);

                // Object changes - should unsubscribe then resubscribe
                findWatch("domainObject")(mockDomainObject);
                expect(mockSubscription.unsubscribe).toHaveBeenCalled();
                expect(mockSubscriber.subscribe.calls.length).toEqual(2);
            });

            it("exposes visible elements based on configuration", function () {
                var elements;

                mockScope.model = testModel;
                testModel.modified = 1;
                findWatch("model.modified")(testModel.modified);

                elements = controller.getElements();
                expect(elements.length).toEqual(3);
                expect(elements[0].id).toEqual('a');
                expect(elements[1].id).toEqual('b');
                expect(elements[2].id).toEqual('c');
            });

            it("allows elements to be selected", function () {
                var elements;

                testModel.modified = 1;
                findWatch("model.modified")(testModel.modified);

                elements = controller.getElements();
                controller.select(elements[1]);
                expect(mockScope.selection.select)
                    .toHaveBeenCalledWith(elements[1]);
            });

            it("allows selection retrieval", function () {
                // selected with no arguments should give the current
                // selection
                var elements;

                testModel.modified = 1;
                findWatch("model.modified")(testModel.modified);

                elements = controller.getElements();
                controller.select(elements[1]);
                expect(controller.selected()).toEqual(elements[1]);
            });

            it("allows selections to be cleared", function () {
                var elements;

                testModel.modified = 1;
                findWatch("model.modified")(testModel.modified);

                elements = controller.getElements();
                controller.select(elements[1]);
                controller.clearSelection();
                expect(controller.selected(elements[1])).toBeFalsy();
            });

            it("retains selections during refresh", function () {
                // Get elements; remove one of them; trigger refresh.
                // Same element (at least by index) should still be selected.
                var elements;

                testModel.modified = 1;
                findWatch("model.modified")(testModel.modified);

                elements = controller.getElements();
                controller.select(elements[1]);

                // Verify precondition
                expect(mockScope.selection.select.calls.length).toEqual(1);

                // Mimic selection behavior
                mockScope.selection.get.andReturn(elements[1]);

                elements[2].remove();
                testModel.modified = 2;
                findWatch("model.modified")(testModel.modified);

                elements = controller.getElements();
                // Verify removal, as test assumes this
                expect(elements.length).toEqual(2);

                expect(mockScope.selection.select.calls.length).toEqual(2);
            });

            it("provides values for telemetry elements", function () {
                var elements;
                // Initialize
                mockScope.domainObject = mockDomainObject;
                mockScope.model = testModel;
                findWatch("domainObject")(mockDomainObject);
                findWatch("model.modified")(1);
                findWatch("model.composition")(mockScope.model.composition);

                // Invoke the subscription callback
                mockSubscriber.subscribe.mostRecentCall.args[1]();

                // Get elements that controller is now exposing
                elements = controller.getElements();

                // Formatted values should be available
                expect(elements[0].value).toEqual("Formatted 10");
                expect(elements[1].value).toEqual("Formatted 42");
                expect(elements[2].value).toEqual("Formatted 31.42");
            });

            it("adds grid cells to fill boundaries", function () {
                var s1 = {
                        width: testGrid[0] * 8,
                        height: testGrid[1] * 4
                    },
                    s2 = {
                        width: testGrid[0] * 10,
                        height: testGrid[1] * 6
                    };

                mockScope.model = testModel;
                findWatch("model.composition")(mockScope.model.composition);

                // Set first bounds
                controller.setBounds(s1);
                expect(controller.getCellStyles().length).toEqual(32); // 8 * 4
                // Set new bounds
                controller.setBounds(s2);
                expect(controller.getCellStyles().length).toEqual(60); // 10 * 6
            });

            it("listens for drop events", function () {
                // Layout should position panels according to
                // where the user dropped them, so it needs to
                // listen for drop events.
                expect(mockScope.$on).toHaveBeenCalledWith(
                    'mctDrop',
                    jasmine.any(Function)
                );

                // Verify precondition
                expect(testConfiguration.elements.length).toEqual(3);

                // Notify that a drop occurred
                testModel.composition.push('d');
                findOn('mctDrop')(
                    {},
                    'd',
                    { x: 300, y: 100 }
                );

                // Should have added an element
                expect(testConfiguration.elements.length).toEqual(4);

                // Should have triggered commit (provided by
                // EditRepresenter) with some message.
                expect(mockScope.commit)
                    .toHaveBeenCalledWith(jasmine.any(String));
            });

            it("unsubscribes when destroyed", function () {
                // Make an object available
                findWatch('domainObject')(mockDomainObject);
                // Also verify precondition
                expect(mockSubscription.unsubscribe).not.toHaveBeenCalled();
                // Destroy the scope
                findOn('$destroy')();
                // Should have unsubscribed
                expect(mockSubscription.unsubscribe).toHaveBeenCalled();
            });

            it("exposes its grid size", function () {
                // Template needs to be able to pass this into line
                // elements to size SVGs appropriately
                expect(controller.getGridSize()).toEqual(testGrid);
            });

<<<<<<< HEAD
            it("exposes a view-level selection proxy", function () {
                expect(mockScope.selection.proxy).toHaveBeenCalledWith(
                    jasmine.any(Object)
                );
=======
            it("exposes drag handles", function () {
                var handles;

                // Select something so that drag handles are expected
                testModel.modified = 1;
                findWatch("model.modified")(testModel.modified);
                controller.select(controller.getElements()[1]);

                // Should have a non-empty array of handles
                handles = controller.handles();
                expect(handles).toEqual(jasmine.any(Array));
                expect(handles.length).not.toEqual(0);

                // And they should have start/continue/end drag methods
                handles.forEach(function (handle) {
                    expect(handle.startDrag).toEqual(jasmine.any(Function));
                    expect(handle.continueDrag).toEqual(jasmine.any(Function));
                    expect(handle.endDrag).toEqual(jasmine.any(Function));
                });
            });

            it("exposes a move handle", function () {
                var handle;

                // Select something so that drag handles are expected
                testModel.modified = 1;
                findWatch("model.modified")(testModel.modified);
                controller.select(controller.getElements()[1]);

                // Should have a move handle
                handle = controller.moveHandle();

                // And it should have start/continue/end drag methods
                expect(handle.startDrag).toEqual(jasmine.any(Function));
                expect(handle.continueDrag).toEqual(jasmine.any(Function));
                expect(handle.endDrag).toEqual(jasmine.any(Function));
            });

            it("updates selection style during drag", function () {
                var oldStyle;

                // Select something so that drag handles are expected
                testModel.modified = 1;
                findWatch("model.modified")(testModel.modified);
                controller.select(controller.getElements()[1]);

                // Get style
                oldStyle = controller.selected().style;

                // Start a drag gesture
                controller.moveHandle().startDrag();

                // Haven't moved yet; style shouldn't have updated yet
                expect(controller.selected().style).toEqual(oldStyle);

                // Drag a little
                controller.moveHandle().continueDrag([ 1000, 100 ]);

                // Style should have been updated
                expect(controller.selected().style).not.toEqual(oldStyle);
            });

            it("ensures elements in view match elements in composition", function () {
                // View should ensure that at least one element is present
                // for each id, and then unused ids do not have elements.
                mockScope.model = testModel;
                testModel.composition = [ 'b', 'd' ];
                findWatch("model.composition")(mockScope.model.composition);

                // Should have a new element for d; should not have elements for a, c
                expect(testConfiguration.elements.length).toEqual(2);
                expect(testConfiguration.elements[0].id).toEqual('b');
                expect(testConfiguration.elements[1].id).toEqual('d');
>>>>>>> 93debb4a
            });
        });
    }
);<|MERGE_RESOLUTION|>--- conflicted
+++ resolved
@@ -13,7 +13,6 @@
                 mockFormatter,
                 mockDomainObject,
                 mockSubscription,
-                mockPromise,
                 testGrid,
                 testModel,
                 testValues,
@@ -77,10 +76,6 @@
                 mockSubscription = jasmine.createSpyObj(
                     'subscription',
                     [ 'unsubscribe', 'getTelemetryObjects', 'getRangeValue' ]
-                );
-                mockPromise = jasmine.createSpyObj(
-                    'promise',
-                    [ 'then' ]
                 );
 
                 testGrid = [ 123, 456 ];
@@ -107,16 +102,10 @@
                 });
                 mockScope.model = testModel;
                 mockScope.configuration = testConfiguration;
-<<<<<<< HEAD
                 mockScope.selection = jasmine.createSpyObj(
                     'selection',
                     [ 'select', 'get', 'selected', 'deselect', 'proxy' ]
                 );
-=======
-                mockScope.selection = []; // Act like edit mode
-                mockQ.when.andReturn(mockPromise);
-                mockPromise.then.andCallFake(function (cb) { cb({}); });
->>>>>>> 93debb4a
 
                 controller = new FixedController(
                     mockScope,
@@ -191,6 +180,7 @@
 
                 elements = controller.getElements();
                 controller.select(elements[1]);
+                mockScope.selection.get.andReturn(elements[1]);
                 expect(controller.selected()).toEqual(elements[1]);
             });
 
@@ -322,12 +312,12 @@
                 expect(controller.getGridSize()).toEqual(testGrid);
             });
 
-<<<<<<< HEAD
             it("exposes a view-level selection proxy", function () {
                 expect(mockScope.selection.proxy).toHaveBeenCalledWith(
                     jasmine.any(Object)
                 );
-=======
+            });
+
             it("exposes drag handles", function () {
                 var handles;
 
@@ -373,6 +363,7 @@
                 testModel.modified = 1;
                 findWatch("model.modified")(testModel.modified);
                 controller.select(controller.getElements()[1]);
+                mockScope.selection.get.andReturn(controller.getElements()[1]);
 
                 // Get style
                 oldStyle = controller.selected().style;
@@ -388,20 +379,6 @@
 
                 // Style should have been updated
                 expect(controller.selected().style).not.toEqual(oldStyle);
-            });
-
-            it("ensures elements in view match elements in composition", function () {
-                // View should ensure that at least one element is present
-                // for each id, and then unused ids do not have elements.
-                mockScope.model = testModel;
-                testModel.composition = [ 'b', 'd' ];
-                findWatch("model.composition")(mockScope.model.composition);
-
-                // Should have a new element for d; should not have elements for a, c
-                expect(testConfiguration.elements.length).toEqual(2);
-                expect(testConfiguration.elements[0].id).toEqual('b');
-                expect(testConfiguration.elements[1].id).toEqual('d');
->>>>>>> 93debb4a
             });
         });
     }
