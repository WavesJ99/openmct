--- conflicted
+++ resolved
@@ -122,8 +122,10 @@
     $cBg: pullForward($colorBodyBg, 15%);
     $cFg: $cBg;
 
-    @include border-radius($basicCr);
-    @include box-sizing(border-box);
+
+    border-radius: $basicCr;
+    //@include boxShdw($shdwBtns);
+    box-sizing: border-box;
     @include trans-prop-nice((color, background-color), 100ms);
     color: $cFg;
     cursor: pointer;
@@ -135,10 +137,6 @@
     height: $iconH; width: $iconW;
     text-align: center;
 
-    &:hover {
-        color: $colorKey;
-    }
-
     &.collapsed {
         // State when the pane this element controls has been collapsed
         @include btnSubtle($colorBtnBg, $colorKey, $colorBtnFg, $colorBtnIcon);
@@ -151,20 +149,9 @@
 
     }
 
-<<<<<<< HEAD
     &:before,
     &:after {
         @include trans-prop-nice((left, right, opacity), 250ms);
-=======
-        border-radius: $basicCr;
-        //@include boxShdw($shdwBtns);
-        box-sizing: border-box;
-        @include trans-prop-nice((color, background-color), 100ms);
-        color: $cFg;
-        cursor: pointer;
-        font-family: symbolsfont;
-        font-size: $arwD;
->>>>>>> f379db55
         display: block;
         height: 100%;
         position: absolute;
