--- conflicted
+++ resolved
@@ -69,10 +69,7 @@
  * this source code distribution or the Licensing information page available
  * at runtime from the About dialog for additional information.
  *****************************************************************************/
-<<<<<<< HEAD
-=======
 /************************** STYLE */
->>>>>>> b8b9721d
 /************************** MOBILE REPRESENTATION ITEMS DIMENSIONS */
 /************************** MOBILE TREE MENU DIMENSIONS */
 /************************** WINDOW DIMENSIONS FOR RWD */
@@ -436,11 +433,7 @@
   margin: 0 0 2px 2px;
   overflow: hidden;
   position: relative; }
-<<<<<<< HEAD
-  /* line 163, ../sass/_mixins.scss */
-=======
   /* line 167, ../sass/_mixins.scss */
->>>>>>> b8b9721d
   .form-control.select:not(.disabled):hover {
     background-image: url('data:image/svg+xml;base64,PD94bWwgdmVyc2lvbj0iMS4wIiBlbmNvZGluZz0idXRmLTgiPz4gPHN2ZyB2ZXJzaW9uPSIxLjEiIHhtbG5zPSJodHRwOi8vd3d3LnczLm9yZy8yMDAwL3N2ZyI+PGRlZnM+PGxpbmVhckdyYWRpZW50IGlkPSJncmFkIiBncmFkaWVudFVuaXRzPSJvYmplY3RCb3VuZGluZ0JveCIgeDE9IjAuNSIgeTE9IjAuMCIgeDI9IjAuNSIgeTI9IjEuMCI+PHN0b3Agb2Zmc2V0PSIwJSIgc3RvcC1jb2xvcj0iIzYzNjM2MyIvPjxzdG9wIG9mZnNldD0iMTAwJSIgc3RvcC1jb2xvcj0iIzU3NTc1NyIvPjwvbGluZWFyR3JhZGllbnQ+PC9kZWZzPjxyZWN0IHg9IjAiIHk9IjAiIHdpZHRoPSIxMDAlIiBoZWlnaHQ9IjEwMCUiIGZpbGw9InVybCgjZ3JhZCkiIC8+PC9zdmc+IA==');
     background-size: 100%;
@@ -449,17 +442,10 @@
     background-image: -webkit-linear-gradient(#636363, #575757);
     background-image: linear-gradient(#636363, #575757);
     color: #bdbdbd; }
-<<<<<<< HEAD
-    /* line 166, ../sass/_mixins.scss */
-    .form-control.select:not(.disabled):hover.btn-menu .invoke-menu {
-      color: #878787; }
-  /* line 171, ../sass/_mixins.scss */
-=======
     /* line 170, ../sass/_mixins.scss */
     .form-control.select:not(.disabled):hover.btn-menu .invoke-menu {
       color: #878787; }
   /* line 175, ../sass/_mixins.scss */
->>>>>>> b8b9721d
   .form-control.select.btn-menu .invoke-menu {
     color: #757575; }
   /* line 29, ../sass/forms/_selects.scss */
