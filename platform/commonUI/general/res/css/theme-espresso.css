--- conflicted
+++ resolved
@@ -1,28 +1,4 @@
-<<<<<<< HEAD
-/*****************************************************************************
- * Open MCT Web, Copyright (c) 2014-2015, United States Government
- * as represented by the Administrator of the National Aeronautics and Space
- * Administration. All rights reserved.
- *
- * Open MCT Web is licensed under the Apache License, Version 2.0 (the
- * "License"); you may not use this file except in compliance with the License.
- * You may obtain a copy of the License at
- * http://www.apache.org/licenses/LICENSE-2.0.
- *
- * Unless required by applicable law or agreed to in writing, software
- * distributed under the License is distributed on an "AS IS" BASIS, WITHOUT
- * WARRANTIES OR CONDITIONS OF ANY KIND, either express or implied. See the
- * License for the specific language governing permissions and limitations
- * under the License.
- *
- * Open MCT Web includes source code licensed under additional open source
- * licenses. See the Open Source Licenses file (LICENSES.md) included with
- * this source code distribution or the Licensing information page available
- * at runtime from the About dialog for additional information.
- *****************************************************************************/
-=======
 @charset "UTF-8";
->>>>>>> b09ec236
 /* CONSTANTS */
 /* line 5, ../../../../../../../../../../Library/Ruby/Gems/2.0.0/gems/compass-core-1.0.3/stylesheets/compass/reset/_utilities.scss */
 html, body, div, span, applet, object, iframe,
