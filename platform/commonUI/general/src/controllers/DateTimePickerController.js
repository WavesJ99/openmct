--- conflicted
+++ resolved
@@ -139,13 +139,8 @@
             }
 
             $scope.isInCurrentMonth = function (cell) {
-<<<<<<< HEAD
-			  	return cell.month === month;
-			}
-=======
                 return cell.month === month;
             };
->>>>>>> 756f7288
 
             $scope.isSelected = function (cell) {
                 var date = $scope.date || {};
