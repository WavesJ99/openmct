/*****************************************************************************
 * Open MCT Web, Copyright (c) 2014-2015, United States Government
 * as represented by the Administrator of the National Aeronautics and Space
 * Administration. All rights reserved.
 *
 * Open MCT Web is licensed under the Apache License, Version 2.0 (the
 * "License"); you may not use this file except in compliance with the License.
 * You may obtain a copy of the License at
 * http://www.apache.org/licenses/LICENSE-2.0.
 *
 * Unless required by applicable law or agreed to in writing, software
 * distributed under the License is distributed on an "AS IS" BASIS, WITHOUT
 * WARRANTIES OR CONDITIONS OF ANY KIND, either express or implied. See the
 * License for the specific language governing permissions and limitations
 * under the License.
 *
 * Open MCT Web includes source code licensed under additional open source
 * licenses. See the Open Source Licenses file (LICENSES.md) included with
 * this source code distribution or the Licensing information page available
 * at runtime from the About dialog for additional information.
 *****************************************************************************/
/*global define,Promise*/

/**
 * Module defining CreateService. Created by vwoeltje on 11/10/14.
 */
define(
    ["../../lib/uuid"],
    function (uuid) {
        "use strict";

        var NON_PERSISTENT_WARNING =
                "Tried to create an object in non-persistent container.",
            NO_COMPOSITION_WARNING =
                "Could not add to composition; no composition in ";

        /**
         * The creation service is responsible for instantiating and
         * persisting new domain objects. Handles all actual object
         * mutation and persistence associated with domain object
         * creation.
         * @memberof platform/commonUI/browse
         * @constructor
         */
        function CreationService(persistenceService, $q, $log) {
            this.persistenceService = persistenceService;
            this.$q = $q;
            this.$log = $log;
        }

        /**
         * Create a new domain object with the provided model, as
         * a member of the provided parent domain object's composition.
         * This parent will additionally determine which persistence
         * space an object is created within (as it is possible to
         * have multiple persistence spaces attached.)
         *
         * @param {object} model the model for the newly-created
         *        domain object
         * @param {DomainObject} parent the domain object which
         *        should contain the newly-created domain object
         *        in its composition
         * @return {Promise} a promise that will resolve when the domain
         *         object has been created
         */
        CreationService.prototype.createObject = function (model, parent) {
            var persistence = parent.getCapability("persistence"),
                self = this;

            // Persist the new domain object's model; it will be fully
            // constituted as a domain object when loaded back, as all
            // domain object models are.
            function doPersist(space, id, model) {
                return self.persistenceService.createObject(
                    space,
                    id,
                    model
                ).then(function () { return id; });
            }

            // Add the newly-created object's id to the parent's
            // composition, so that it will subsequently appear
            // as a child contained by that parent.
            function addToComposition(id, parent, parentPersistence) {
                var mutatationResult = parent.useCapability("mutation", function (model) {
                    if (Array.isArray(model.composition)) {
                        // Don't add if the id is already there
                        if (model.composition.indexOf(id) === -1) {
                            model.composition.push(id);
                        }
                    } else {
                        // This is abnormal; composition should be an array
                        self.$log.warn(NO_COMPOSITION_WARNING + parent.getId());
                        return false; // Cancel mutation
                    }
                });

                return self.$q.when(mutatationResult).then(function (result) {
                    if (!result) {
                        self.$log.error("Could not mutate " + parent.getId());
                        return undefined;
                    }

                    return parentPersistence.persist().then(function () {
                        // Locate and return new Object in context of parent.
                        return parent
                            .useCapability('composition')
                            .then(function (children) {
                                var i;
                                for (i = 0; i < children.length; i += 1) {
                                    if (children[i].getId() === id) {
                                        return children[i];
                                    }
                                }
                            });
                    });
                });
            }

<<<<<<< HEAD
            // We need the parent's persistence capability to determine
            // what space to create the new object's model in.
            if (!persistence) {
                self.$log.warn(NON_PERSISTENT_WARNING);
                return self.$q.reject(new Error(NON_PERSISTENT_WARNING));
            }

            // We create a new domain object in three sequential steps:
            // 1. Get a new UUID for the object
            // 2. Create a model with that ID in the persistence space
            // 3. Add that ID to
            return self.$q.when(uuid()).then(function (id) {
=======
            // Store the location of an object relative to it's parent.
            function addLocationToModel(modelId, model, parent) {
                model.location = parent.getId();
                return model;
            }

            // Create a new domain object with the provided model as a
            // member of the specified parent's composition
            function createObject(model, parent) {
                var persistence = parent.getCapability("persistence");

                // We need the parent's persistence capability to determine
                // what space to create the new object's model in.
                if (!persistence) {
                    $log.warn(NON_PERSISTENT_WARNING);
                    return $q.reject(new Error(NON_PERSISTENT_WARNING));
                }

                // We create a new domain object in three sequential steps:
                // 1. Get a new UUID for the object
                // 2. Create a model with that ID in the persistence space
                // 3. Add that ID to
                return $q.when(
                    uuid()
                ).then(function (id) {
                    model = addLocationToModel(id, model, parent);
>>>>>>> 9c578c53
                    return doPersist(persistence.getSpace(), id, model);
                }).then(function (id) {
                    return addToComposition(id, parent, persistence);
                });
        };



        return CreationService;
    }
);
<|MERGE_RESOLUTION|>--- conflicted
+++ resolved
@@ -67,6 +67,12 @@
             var persistence = parent.getCapability("persistence"),
                 self = this;
 
+            // Store the location of an object relative to it's parent.
+            function addLocationToModel(modelId, model, parent) {
+                model.location = parent.getId();
+                return model;
+            }
+
             // Persist the new domain object's model; it will be fully
             // constituted as a domain object when loaded back, as all
             // domain object models are.
@@ -117,7 +123,6 @@
                 });
             }
 
-<<<<<<< HEAD
             // We need the parent's persistence capability to determine
             // what space to create the new object's model in.
             if (!persistence) {
@@ -130,38 +135,11 @@
             // 2. Create a model with that ID in the persistence space
             // 3. Add that ID to
             return self.$q.when(uuid()).then(function (id) {
-=======
-            // Store the location of an object relative to it's parent.
-            function addLocationToModel(modelId, model, parent) {
-                model.location = parent.getId();
-                return model;
-            }
-
-            // Create a new domain object with the provided model as a
-            // member of the specified parent's composition
-            function createObject(model, parent) {
-                var persistence = parent.getCapability("persistence");
-
-                // We need the parent's persistence capability to determine
-                // what space to create the new object's model in.
-                if (!persistence) {
-                    $log.warn(NON_PERSISTENT_WARNING);
-                    return $q.reject(new Error(NON_PERSISTENT_WARNING));
-                }
-
-                // We create a new domain object in three sequential steps:
-                // 1. Get a new UUID for the object
-                // 2. Create a model with that ID in the persistence space
-                // 3. Add that ID to
-                return $q.when(
-                    uuid()
-                ).then(function (id) {
-                    model = addLocationToModel(id, model, parent);
->>>>>>> 9c578c53
-                    return doPersist(persistence.getSpace(), id, model);
-                }).then(function (id) {
-                    return addToComposition(id, parent, persistence);
-                });
+                model = addLocationToModel(id, model, parent);
+                return doPersist(persistence.getSpace(), id, model);
+            }).then(function (id) {
+                return addToComposition(id, parent, persistence);
+            });
         };
 
 
