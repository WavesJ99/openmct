--- conflicted
+++ resolved
@@ -111,11 +111,8 @@
             var self = this,
                 domainObject = this.domainObject,
                 copyService = this.copyService,
-<<<<<<< HEAD
-                dialog = new SaveInProgressDialog(this.dialogService);
-=======
+                dialog = new SaveInProgressDialog(this.dialogService),
                 toUndirty = [];
->>>>>>> 48b271b7
 
             function doWizardSave(parent) {
                 var wizard = self.createWizard(parent);
