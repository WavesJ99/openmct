--- conflicted
+++ resolved
@@ -41,7 +41,6 @@
          * @constructor
          * @implements {Action}
          */
-<<<<<<< HEAD
         function RemoveAction($q, navigationService, context) {
             this.domainObject = (context || {}).domainObject;
             this.$q = $q;
@@ -58,23 +57,6 @@
                 navigationService = this.navigationService,
                 domainObject = this.domainObject,
                 ROOT_ID = "ROOT";
-
-=======
-        function RemoveAction($q, context) {
-            this.domainObject = (context || {}).domainObject;
-            this.$q = $q;
-        }
-
-        /**
-         * Perform this action.
-         * @return {Promise} a promise which will be
-         *         fulfilled when the action has completed.
-         */
-        RemoveAction.prototype.perform = function () {
-            var $q = this.$q,
-                domainObject = this.domainObject;
-
->>>>>>> 509badb2
             /*
              * Check whether an object ID matches the ID of the object being
              * removed (used to filter a parent's composition to handle the
@@ -126,7 +108,6 @@
              * Remove the object from its parent, as identified by its context
              * capability.
              */
-<<<<<<< HEAD
             function removeFromContext(object) {
                 var contextCapability = object.getCapability('context'),
                     parent = contextCapability.getParent();
@@ -139,18 +120,6 @@
             }
 
             return $q.when(domainObject)
-=======
-            function removeFromContext(contextCapability) {
-                var parent = contextCapability.getParent();
-                return $q.when(
-                        parent.useCapability('mutation', doMutate)
-                    ).then(function () {
-                        return doPersist(parent);
-                    });
-            }
-
-            return $q.when(this.domainObject.getCapability('context'))
->>>>>>> 509badb2
                 .then(removeFromContext);
         };
 
