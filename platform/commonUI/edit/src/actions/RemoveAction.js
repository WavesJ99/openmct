/*****************************************************************************
 * Open MCT Web, Copyright (c) 2014-2015, United States Government
 * as represented by the Administrator of the National Aeronautics and Space
 * Administration. All rights reserved.
 *
 * Open MCT Web is licensed under the Apache License, Version 2.0 (the
 * "License"); you may not use this file except in compliance with the License.
 * You may obtain a copy of the License at
 * http://www.apache.org/licenses/LICENSE-2.0.
 *
 * Unless required by applicable law or agreed to in writing, software
 * distributed under the License is distributed on an "AS IS" BASIS, WITHOUT
 * WARRANTIES OR CONDITIONS OF ANY KIND, either express or implied. See the
 * License for the specific language governing permissions and limitations
 * under the License.
 *
 * Open MCT Web includes source code licensed under additional open source
 * licenses. See the Open Source Licenses file (LICENSES.md) included with
 * this source code distribution or the Licensing information page available
 * at runtime from the About dialog for additional information.
 *****************************************************************************/
/*global define*/

/**
 * Module defining RemoveAction. Created by vwoeltje on 11/17/14.
 */
define(
    [],
    function () {
        "use strict";

        /**
         * Construct an action which will remove the provided object manifestation.
         * The object will be removed from its parent's composition; the parent
         * is looked up via the "context" capability (so this will be the
         * immediate ancestor by which this specific object was reached.)
         *
         * @param {DomainObject} object the object to be removed
         * @param {ActionContext} context the context in which this action is performed
         * @memberof platform/commonUI/edit
         * @constructor
         * @implements {Action}
         */
        function RemoveAction($q, navigationService, context) {
            this.domainObject = (context || {}).domainObject;
            this.$q = $q;
            this.navigationService = navigationService;
        }

        /**
         * Perform this action.
         * @return {Promise} a promise which will be
         *         fulfilled when the action has completed.
         */
        RemoveAction.prototype.perform = function () {
            var $q = this.$q,
                navigationService = this.navigationService,
                domainObject = this.domainObject;
            /*
             * Check whether an object ID matches the ID of the object being
             * removed (used to filter a parent's composition to handle the
             * removal.)
             */
            function isNotObject(otherObjectId) {
                return otherObjectId !== domainObject.getId();
            }

            /*
             * Mutate a parent object such that it no longer contains the object
             * which is being removed.
             */
            function doMutate(model) {
                model.composition = model.composition.filter(isNotObject);
            }

            /*
             * Invoke persistence on a domain object. This will be called upon
             * the removed object's parent (as its composition will have changed.)
             */
            function doPersist(domainObject) {
                var persistence = domainObject.getCapability('persistence');
                return persistence && persistence.persist();
            }

            /*
             * Checks current object and ascendants of current
             * object with object being removed, if the current
             * object or any in the current object's path is being removed,
             * navigate back to parent of removed object.
             */
            function checkObjectNavigation(object, parentObject) {
                // Traverse object starts at current location
                var traverseObject = (navigationService).getNavigation(),
                    context;

                // Stop when object is not defined (above ROOT)
<<<<<<< HEAD
                while (traverseObject && traverseObject.getCapability('context')) {
=======
                while (traverseObject) {
>>>>>>> 54334a89
                    // If object currently traversed to is object being removed
                    // navigate to parent of current object and then exit loop
                    if (traverseObject.getId() === object.getId()) {
                        navigationService.setNavigation(parentObject);
                        return;
                    }
                    // Traverses to parent of current object, moving
                    // up the ascendant path
                    context = traverseObject.getCapability('context');
                    traverseObject = context && context.getParent();
                }
            }

            /*
             * Remove the object from its parent, as identified by its context
             * capability. Based on object's location and selected object's location
             * user may be navigated to existing parent object
             */
            function removeFromContext(object) {
                var contextCapability = object.getCapability('context'),
                    parent = contextCapability.getParent();

                // If currently within path of removed object(s),
                // navigates to existing object up tree
                checkObjectNavigation(object, parent);

                return $q.when(
                    parent.useCapability('mutation', doMutate)
                ).then(function () {
                    return doPersist(parent);
                });
            }

            return $q.when(domainObject)
                .then(removeFromContext);
        };

        // Object needs to have a parent for Remove to be applicable
        RemoveAction.appliesTo = function (context) {
            var object = (context || {}).domainObject,
                contextCapability = object && object.getCapability("context"),
                parent = contextCapability && contextCapability.getParent(),
                parentType = parent && parent.getCapability('type'),
                parentCreatable = parentType && parentType.hasFeature('creation');

            // Only creatable types should be modifiable
            return parent !== undefined &&
                    Array.isArray(parent.getModel().composition) &&
                    parentCreatable;
        };

        return RemoveAction;
    }
);<|MERGE_RESOLUTION|>--- conflicted
+++ resolved
@@ -94,11 +94,7 @@
                     context;
 
                 // Stop when object is not defined (above ROOT)
-<<<<<<< HEAD
-                while (traverseObject && traverseObject.getCapability('context')) {
-=======
                 while (traverseObject) {
->>>>>>> 54334a89
                     // If object currently traversed to is object being removed
                     // navigate to parent of current object and then exit loop
                     if (traverseObject.getId() === object.getId()) {
