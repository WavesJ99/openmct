/*****************************************************************************
 * Open MCT Web, Copyright (c) 2014-2015, United States Government
 * as represented by the Administrator of the National Aeronautics and Space
 * Administration. All rights reserved.
 *
 * Open MCT Web is licensed under the Apache License, Version 2.0 (the
 * "License"); you may not use this file except in compliance with the License.
 * You may obtain a copy of the License at
 * http://www.apache.org/licenses/LICENSE-2.0.
 *
 * Unless required by applicable law or agreed to in writing, software
 * distributed under the License is distributed on an "AS IS" BASIS, WITHOUT
 * WARRANTIES OR CONDITIONS OF ANY KIND, either express or implied. See the
 * License for the specific language governing permissions and limitations
 * under the License.
 *
 * Open MCT Web includes source code licensed under additional open source
 * licenses. See the Open Source Licenses file (LICENSES.md) included with
 * this source code distribution or the Licensing information page available
 * at runtime from the About dialog for additional information.
 *****************************************************************************/
/*global define*/

/**
 * Module defining RemoveAction. Created by vwoeltje on 11/17/14.
 */
define(
    [],
    function () {
        "use strict";

        /**
         * Construct an action which will remove the provided object manifestation.
         * The object will be removed from its parent's composition; the parent
         * is looked up via the "context" capability (so this will be the
         * immediate ancestor by which this specific object was reached.)
         *
         * @param {DomainObject} object the object to be removed
         * @param {ActionContext} context the context in which this action is performed
         * @memberof platform/commonUI/edit
         * @constructor
         * @implements {Action}
         */
        function RemoveAction($q, navigationService, context) {
            this.domainObject = (context || {}).domainObject;
            this.$q = $q;
            this.navigationService = navigationService;
        }

        /**
         * Perform this action.
         * @return {Promise} a promise which will be
         *         fulfilled when the action has completed.
         */
        RemoveAction.prototype.perform = function () {
            var $q = this.$q,
                navigationService = this.navigationService,
                domainObject = this.domainObject;
            /*
             * Check whether an object ID matches the ID of the object being
             * removed (used to filter a parent's composition to handle the
             * removal.)
             */
            function isNotObject(otherObjectId) {
                return otherObjectId !== domainObject.getId();
            }

            /*
             * Mutate a parent object such that it no longer contains the object
             * which is being removed.
             */
            function doMutate(model) {
                model.composition = model.composition.filter(isNotObject);
            }

            /*
             * Invoke persistence on a domain object. This will be called upon
             * the removed object's parent (as its composition will have changed.)
             */
            function doPersist(domainObject) {
                var persistence = domainObject.getCapability('persistence');
                return persistence && persistence.persist();
            }

            /*
             * Checks current object and ascendants of current
             * object with object being removed, if the current
             * object or any in the current object's path is being removed,
             * navigate back to parent of removed object.
             */
            function checkObjectNavigation(object, parentObject) {
                // Traverse object starts at current location
                var traverseObject = (navigationService).getNavigation(),
                    context;

                // Stop when object is not defined (above ROOT)
<<<<<<< HEAD
                while (traverseObject && traverseObject.getCapability('context')) {
                    
=======
                while (traverseObject) {

>>>>>>> 8c1b70f0
                    // If object currently traversed to is object being removed
                    // navigate to parent of current object and then exit loop
                    if (traverseObject.getId() === object.getId()) {
                        navigationService.setNavigation(parentObject);
                        return;
                    }
                    // Traverses to parent of current object, moving
                    // up the ascendant path
                    context = traverseObject.getCapability('context');
                    traverseObject = context && context.getParent();
                }
            }

            /*
             * Remove the object from its parent, as identified by its context
             * capability. Based on object's location and selected object's location
             * user may be navigated to existing parent object
             */
            function removeFromContext(object) {
                var contextCapability = object.getCapability('context'),
                    parent = contextCapability.getParent();

                // If currently within path of removed object(s),
                // navigates to existing object up tree
                checkObjectNavigation(object, parent);

                return $q.when(
                    parent.useCapability('mutation', doMutate)
                ).then(function () {
                    return doPersist(parent);
                });
            }

            return $q.when(domainObject)
                .then(removeFromContext);
        };

        // Object needs to have a parent for Remove to be applicable
        RemoveAction.appliesTo = function (context) {
            var object = (context || {}).domainObject,
                contextCapability = object && object.getCapability("context"),
                parent = contextCapability && contextCapability.getParent(),
                parentType = parent && parent.getCapability('type'),
                parentCreatable = parentType && parentType.hasFeature('creation');

            // Only creatable types should be modifiable
            return parent !== undefined &&
                    Array.isArray(parent.getModel().composition) &&
                    parentCreatable;
        };

        return RemoveAction;
    }
);<|MERGE_RESOLUTION|>--- conflicted
+++ resolved
@@ -94,13 +94,7 @@
                     context;
 
                 // Stop when object is not defined (above ROOT)
-<<<<<<< HEAD
-                while (traverseObject && traverseObject.getCapability('context')) {
-                    
-=======
                 while (traverseObject) {
-
->>>>>>> 8c1b70f0
                     // If object currently traversed to is object being removed
                     // navigate to parent of current object and then exit loop
                     if (traverseObject.getId() === object.getId()) {
