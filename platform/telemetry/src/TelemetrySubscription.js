/*global define*/

define(
    ['./TelemetryQueue', './TelemetryTable'],
    function (TelemetryQueue, TelemetryTable) {
        "use strict";


        /**
         * A TelemetrySubscription tracks latest values for streaming
         * telemetry data and handles notifying interested observers.
         * It implements the interesting behavior behind the
         * `telemetrySubscriber` service.
         *
         * Subscriptions may also be made directly using the
         * `telemetry` capability of a domain objcet; the subscriber
         * uses this as well, but additionally handles delegation
         * (e.g. for telemetry panels) as well as latest-value
         * extraction.
         *
         * @constructor
         * @param $q Angular's $q
         * @param $timeout Angular's $timeout
         * @param {DomainObject} domainObject the object whose
         *        associated telemetry data is of interest
         * @param {Function} callback a function to invoke
         *        when new data has become available.
         * @param {boolean} lossless true if callback should be invoked
         *        once with every data point available; otherwise, multiple
         *        data events in a short period of time will only invoke
         *        the callback once, with access to the latest data
         */
        function TelemetrySubscription($q, $timeout, domainObject, callback, lossless) {
            var unsubscribePromise,
                latestValues = {},
                telemetryObjects = [],
                pool = lossless ? new TelemetryQueue() : new TelemetryTable(),
                metadatas,
                updatePending;

            // Look up domain objects which have telemetry capabilities.
            // This will either be the object in view, or object that
            // this object delegates its telemetry capability to.
            function promiseRelevantObjects(domainObject) {
                // If object has been cleared, there are no relevant
                // telemetry-providing domain objects.
                if (!domainObject) {
                    return $q.when([]);
                }

                // Otherwise, try delegation first, and attach the
                // object itself if it has a telemetry capability.
                return $q.when(domainObject.useCapability(
                    "delegation",
                    "telemetry"
                )).then(function (result) {
                    var head = domainObject.hasCapability("telemetry") ?
                            [ domainObject ] : [],
                        tail = result || [];
                    return head.concat(tail);
                });
            }

            function updateValuesFromPool() {
                var values = pool.poll();
                Object.keys(values).forEach(function (k) {
                    latestValues[k] = values[k];
                });
            }

            // Invoke the observer callback to notify that new streaming
            // data has become available.
            function fireCallback() {
<<<<<<< HEAD
                // Play back from queue if we are lossless
                while (!pool.isEmpty()) {
                    updateValuesFromPool();
                    callback();
                }

=======
                // Fire callback, if one was provided
                if (callback) {
                    callback();
                }
>>>>>>> 082b5556
                // Clear the pending flag so that future updates will
                // schedule this callback.
                updatePending = false;
            }

            // Update the latest telemetry data for a specific
            // domain object. This will notify listeners.
            function update(domainObject, telemetry) {
                var count = telemetry && telemetry.getPointCount();

                // Only schedule notification if there isn't already
                // a notification pending (and if we actually have
                // data)
                if (!updatePending && count) {
                    updatePending = true;
                    $timeout(fireCallback, 0);
                }

                // Update the latest-value table
                if (count > 0) {
                    pool.put(domainObject.getId(), {
                        domain: telemetry.getDomainValue(count - 1),
                        range: telemetry.getRangeValue(count - 1)
                    });
                }
            }

            // Prepare a subscription to a specific telemetry-providing
            // domain object.
            function subscribe(domainObject) {
                var telemetryCapability =
                    domainObject.getCapability("telemetry");
                return telemetryCapability.subscribe(function (telemetry) {
                    update(domainObject, telemetry);
                });
            }

            // Look up metadata associated with an object's telemetry
            function lookupMetadata(domainObject) {
                var telemetryCapability =
                    domainObject.getCapability("telemetry");
                return telemetryCapability &&
                        telemetryCapability.getMetadata();
            }

            // Prepare subscriptions to all relevant telemetry-providing
            // domain objects.
            function subscribeAll(domainObjects) {
                return domainObjects.map(subscribe);
            }

            // Cache a reference to all relevant telemetry-providing
            // domain objects. This will be called during the
            // initial subscription chain; this allows `getTelemetryObjects()`
            // to return a non-Promise to simplify usage elsewhere.
            function cacheObjectReferences(objects) {
                telemetryObjects = objects;
                metadatas = objects.map(lookupMetadata);
                return objects;
            }

            // Get a reference to relevant objects (those with telemetry
            // capabilities) and subscribe to their telemetry updates.
            // Keep a reference to their promised return values, as these
            // will be unsubscribe functions. (This must be a promise
            // because delegation is supported, and retrieving delegate
            // telemetry-capable objects may be an asynchronous operation.)
            unsubscribePromise =
                promiseRelevantObjects(domainObject)
                    .then(cacheObjectReferences)
                    .then(subscribeAll);

            return {
                /**
                 * Terminate all underlying subscriptions associated
                 * with this object.
                 * @method
                 * @memberof TelemetrySubscription
                 */
                unsubscribe: function () {
                    return unsubscribePromise.then(function (unsubscribes) {
                        return $q.all(unsubscribes.map(function (unsubscribe) {
                            return unsubscribe();
                        }));
                    });
                },
                /**
                 * Get the most recent domain value that has been observed
                 * for the specified domain object. This will typically be
                 * a timestamp.
                 *
                 * The domain object passed here should be one that is
                 * subscribed-to here; that is, it should be one of the
                 * domain objects returned by `getTelemetryObjects()`.
                 *
                 * @param {DomainObject} domainObject the object of interest
                 * @returns the most recent domain value observed
                 * @method
                 * @memberof TelemetrySubscription
                 */
                getDomainValue: function (domainObject) {
                    var id = domainObject.getId();
                    return (latestValues[id] || {}).domain;
                },
                /**
                 * Get the most recent range value that has been observed
                 * for the specified domain object. This will typically
                 * be a numeric measurement.
                 *
                 * The domain object passed here should be one that is
                 * subscribed-to here; that is, it should be one of the
                 * domain objects returned by `getTelemetryObjects()`.
                 *
                 * @param {DomainObject} domainObject the object of interest
                 * @returns the most recent range value observed
                 * @method
                 * @memberof TelemetrySubscription
                 */
                getRangeValue: function (domainObject) {
                    var id = domainObject.getId();
                    return (latestValues[id] || {}).range;
                },
                /**
                 * Get all telemetry-providing domain objects which are
                 * being observed as part of this subscription.
                 *
                 * Capability delegation will be taken into account (so, if
                 * a Telemetry Panel was passed in the constructor, this will
                 * return its contents.) Capability delegation is resolved
                 * asynchronously so the return value here may change over
                 * time; while this resolution is pending, this method will
                 * return an empty array.
                 *
                 * @returns {DomainObject[]} all subscribed-to domain objects
                 * @method
                 * @memberof TelemetrySubscription
                 */
                getTelemetryObjects: function () {
                    return telemetryObjects;
                },
                /**
                 * Get all telemetry metadata associated with
                 * telemetry-providing domain objects managed by
                 * this controller.
                 *
                 * This will ordered in the
                 * same manner as `getTelemetryObjects()` or
                 * `getResponse()`; that is, the metadata at a
                 * given index will correspond to the telemetry-providing
                 * domain object at the same index.
                 * @returns {Array} an array of metadata objects
                 */
                getMetadata: function () {
                    return metadatas;
                }
            };
        }

        return TelemetrySubscription;

    }
);<|MERGE_RESOLUTION|>--- conflicted
+++ resolved
@@ -71,19 +71,15 @@
             // Invoke the observer callback to notify that new streaming
             // data has become available.
             function fireCallback() {
-<<<<<<< HEAD
                 // Play back from queue if we are lossless
                 while (!pool.isEmpty()) {
                     updateValuesFromPool();
-                    callback();
-                }
-
-=======
-                // Fire callback, if one was provided
-                if (callback) {
-                    callback();
-                }
->>>>>>> 082b5556
+                    // Fire callback, if one was provided
+                    if (callback) {
+                        callback();
+                    }
+                }
+
                 // Clear the pending flag so that future updates will
                 // schedule this callback.
                 updatePending = false;
