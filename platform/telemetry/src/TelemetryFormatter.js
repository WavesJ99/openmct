--- conflicted
+++ resolved
@@ -40,19 +40,10 @@
          *        domain values
          * @param {string} defaultFormatKey the format to request when no
          *        format has been otherwise specified
-<<<<<<< HEAD
-         * @param $log Angular's `$log`, to log warnings
-         */
-        function TelemetryFormatter(formatService, defaultFormatKey, $log) {
-            this.formatService = formatService;
-            this.defaultFormat = formatService.getFormat(defaultFormatKey);
-            this.$log = $log;
-=======
          */
         function TelemetryFormatter(formatService, defaultFormatKey) {
             this.formatService = formatService;
             this.defaultFormat = formatService.getFormat(defaultFormatKey);
->>>>>>> 9523c918
         }
 
         /**
@@ -69,11 +60,7 @@
                     this.defaultFormat :
                     this.formatService.getFormat(key);
 
-<<<<<<< HEAD
-            return isNaN(v) ? "" : formatter ? formatter.format(v) : String(v);
-=======
             return isNaN(v) ? "" : formatter.format(v);
->>>>>>> 9523c918
         };
 
         /**
